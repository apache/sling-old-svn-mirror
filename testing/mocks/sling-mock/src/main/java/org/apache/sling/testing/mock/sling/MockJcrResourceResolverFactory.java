/*
 * Licensed to the Apache Software Foundation (ASF) under one
 * or more contributor license agreements.  See the NOTICE file
 * distributed with this work for additional information
 * regarding copyright ownership.  The ASF licenses this file
 * to you under the Apache License, Version 2.0 (the
 * "License"); you may not use this file except in compliance
 * with the License.  You may obtain a copy of the License at
 *
 *   http://www.apache.org/licenses/LICENSE-2.0
 *
 * Unless required by applicable law or agreed to in writing,
 * software distributed under the License is distributed on an
 * "AS IS" BASIS, WITHOUT WARRANTIES OR CONDITIONS OF ANY
 * KIND, either express or implied.  See the License for the
 * specific language governing permissions and limitations
 * under the License.
 */
package org.apache.sling.testing.mock.sling;

import java.util.Dictionary;
import java.util.HashMap;
import java.util.Hashtable;
import java.util.Map;

import org.apache.sling.api.resource.LoginException;
import org.apache.sling.api.resource.ResourceProvider;
import org.apache.sling.api.resource.ResourceResolver;
import org.apache.sling.api.resource.ResourceResolverFactory;
import org.apache.sling.jcr.api.SlingRepository;
import org.apache.sling.jcr.resource.internal.helper.jcr.JcrResourceProviderFactory;
import org.apache.sling.jcr.resource.internal.helper.jcr.PathMapper;
import org.apache.sling.resourceresolver.impl.CommonResourceResolverFactoryImpl;
import org.apache.sling.resourceresolver.impl.ResourceAccessSecurityTracker;
import org.apache.sling.resourceresolver.impl.ResourceResolverImpl;
import org.apache.sling.resourceresolver.impl.helper.ResourceResolverContext;
import org.apache.sling.testing.mock.osgi.MockOsgi;
import org.osgi.framework.BundleContext;
import org.osgi.framework.Constants;
import org.osgi.framework.ServiceReference;
import org.osgi.service.component.ComponentContext;

import com.google.common.collect.ImmutableMap;

/**
 * Mock {@link ResourceResolver} implementation. Simulates OSGi environment and
 * initiates real Sling ResourceResolver and JCR implementation, but with a
 * mocked JCR repository implementation underneath.
 */
class MockJcrResourceResolverFactory implements ResourceResolverFactory {

    private final SlingRepository slingRepository;

    public MockJcrResourceResolverFactory(final SlingRepository repository) {
        this.slingRepository = repository;
    }

    private ResourceResolver getResourceResolverInternal(Map<String, Object> authenticationInfo, boolean isAdmin) throws LoginException {
        // setup mock OSGi environment
        BundleContext bundleContext = MockOsgi.newBundleContext();
        
        Dictionary<String, Object> resourceProviderFactoryFactoryProps = new Hashtable<String, Object>();
        resourceProviderFactoryFactoryProps.put(Constants.SERVICE_VENDOR, "sling-mock");
        resourceProviderFactoryFactoryProps.put(Constants.SERVICE_DESCRIPTION, "sling-mock");
        resourceProviderFactoryFactoryProps.put("resource.resolver.manglenamespaces", true);
        resourceProviderFactoryFactoryProps.put("resource.resolver.searchpath", new String[] { "/apps", "/libs" });
        ComponentContext resourceProviderComponentContext = MockOsgi.newComponentContext(bundleContext, resourceProviderFactoryFactoryProps);

        // setup mocked JCR environment
<<<<<<< HEAD
        componentContext.getBundleContext()
                .registerService(SlingRepository.class.getName(), this.slingRepository, null);
        componentContext.getBundleContext()
                .registerService(PathMapper.class.getName(), new PathMapper(), null);
=======
        bundleContext.registerService(SlingRepository.class.getName(), this.slingRepository, null);
>>>>>>> c5952086

        // setup real sling JCR resource provider implementation for use in
        // mocked context
        JcrResourceProviderFactory jcrResourceProviderFactory = new JcrResourceProviderFactory();
        MockOsgi.injectServices(jcrResourceProviderFactory, bundleContext);
        MockOsgi.activate(jcrResourceProviderFactory, bundleContext, ImmutableMap.<String, Object> of());
        
        ResourceProvider resourceProvider;
        if (isAdmin) {
            resourceProvider = jcrResourceProviderFactory.getAdministrativeResourceProvider(authenticationInfo);
        }
        else {
            resourceProvider = jcrResourceProviderFactory.getResourceProvider(authenticationInfo);
        }
        
        Dictionary<Object, Object> resourceProviderProps = new Hashtable<Object, Object>();
        resourceProviderProps.put(ResourceProvider.ROOTS, new String[] { "/" });
        bundleContext.registerService(ResourceProvider.class.getName(), resourceProvider, resourceProviderProps);
        ServiceReference resourceProviderServiceReference = bundleContext.getServiceReference(ResourceProvider.class.getName());

        // setup real sling resource resolver implementation for use in mocked
        // context
        MockResourceResolverFactoryActivator activator = new MockResourceResolverFactoryActivator();
        activator.bindResourceProvider(resourceProvider,
                getServiceReferenceProperties(resourceProviderServiceReference));
        activator.activate(resourceProviderComponentContext);
        CommonResourceResolverFactoryImpl commonFactoryImpl = new CommonResourceResolverFactoryImpl(activator);
        ResourceResolverContext context = new ResourceResolverContext(true, authenticationInfo, new ResourceAccessSecurityTracker());
        ResourceResolverImpl resourceResolver = new ResourceResolverImpl(commonFactoryImpl, context);
        return resourceResolver;
    }

    private Map<String, Object> getServiceReferenceProperties(final ServiceReference serviceReference) {
        Map<String, Object> props = new HashMap<String, Object>();
        String[] keys = serviceReference.getPropertyKeys();
        for (String key : keys) {
            props.put(key, serviceReference.getProperty(key));
        }
        return props;
    }

    @Override
    public ResourceResolver getResourceResolver(final Map<String, Object> authenticationInfo) throws LoginException {
        return getResourceResolverInternal(authenticationInfo, false);
    }
    
    @Override
    public ResourceResolver getAdministrativeResourceResolver(final Map<String, Object> authenticationInfo)
            throws LoginException {
        return getResourceResolverInternal(authenticationInfo, true);
    }

    // part of Sling API 2.7
    public ResourceResolver getServiceResourceResolver(final Map<String, Object> authenticationInfo)
            throws LoginException {
        return getResourceResolverInternal(authenticationInfo, true);
    }

    @Override
    public ResourceResolver getThreadResourceResolver() {
        return null;
    }

}<|MERGE_RESOLUTION|>--- conflicted
+++ resolved
@@ -58,7 +58,7 @@
     private ResourceResolver getResourceResolverInternal(Map<String, Object> authenticationInfo, boolean isAdmin) throws LoginException {
         // setup mock OSGi environment
         BundleContext bundleContext = MockOsgi.newBundleContext();
-        
+
         Dictionary<String, Object> resourceProviderFactoryFactoryProps = new Hashtable<String, Object>();
         resourceProviderFactoryFactoryProps.put(Constants.SERVICE_VENDOR, "sling-mock");
         resourceProviderFactoryFactoryProps.put(Constants.SERVICE_DESCRIPTION, "sling-mock");
@@ -67,21 +67,15 @@
         ComponentContext resourceProviderComponentContext = MockOsgi.newComponentContext(bundleContext, resourceProviderFactoryFactoryProps);
 
         // setup mocked JCR environment
-<<<<<<< HEAD
-        componentContext.getBundleContext()
-                .registerService(SlingRepository.class.getName(), this.slingRepository, null);
-        componentContext.getBundleContext()
-                .registerService(PathMapper.class.getName(), new PathMapper(), null);
-=======
         bundleContext.registerService(SlingRepository.class.getName(), this.slingRepository, null);
->>>>>>> c5952086
+        bundleContext.registerService(PathMapper.class.getName(), new PathMapper(), null);
 
         // setup real sling JCR resource provider implementation for use in
         // mocked context
         JcrResourceProviderFactory jcrResourceProviderFactory = new JcrResourceProviderFactory();
         MockOsgi.injectServices(jcrResourceProviderFactory, bundleContext);
         MockOsgi.activate(jcrResourceProviderFactory, bundleContext, ImmutableMap.<String, Object> of());
-        
+
         ResourceProvider resourceProvider;
         if (isAdmin) {
             resourceProvider = jcrResourceProviderFactory.getAdministrativeResourceProvider(authenticationInfo);
@@ -89,7 +83,7 @@
         else {
             resourceProvider = jcrResourceProviderFactory.getResourceProvider(authenticationInfo);
         }
-        
+
         Dictionary<Object, Object> resourceProviderProps = new Hashtable<Object, Object>();
         resourceProviderProps.put(ResourceProvider.ROOTS, new String[] { "/" });
         bundleContext.registerService(ResourceProvider.class.getName(), resourceProvider, resourceProviderProps);
@@ -120,7 +114,7 @@
     public ResourceResolver getResourceResolver(final Map<String, Object> authenticationInfo) throws LoginException {
         return getResourceResolverInternal(authenticationInfo, false);
     }
-    
+
     @Override
     public ResourceResolver getAdministrativeResourceResolver(final Map<String, Object> authenticationInfo)
             throws LoginException {
