--- conflicted
+++ resolved
@@ -23,17 +23,13 @@
     <parent>
         <groupId>org.apache.sling</groupId>
         <artifactId>sling</artifactId>
-        <version>30</version>
+        <version>26</version>
         <relativePath />
     </parent>
 
     <artifactId>org.apache.sling.servlet-helpers</artifactId>
     <packaging>bundle</packaging>
-<<<<<<< HEAD
-    <version>1.1.1-SNAPSHOT</version>
-=======
     <version>1.0.2</version>
->>>>>>> 22151231
 
     <name>Apache Sling Servlet Helpers</name>
     <description>Mock implementations of SlingHttpServletRequest, SlingHttpServletResponse and related classes.</description>
@@ -65,6 +61,7 @@
         <dependency>
             <groupId>javax.servlet</groupId>
             <artifactId>javax.servlet-api</artifactId>
+            <version>3.0.1</version>
             <scope>provided</scope>
         </dependency>
         <dependency>
