<!--
/*
 * Licensed to the Apache Software Foundation (ASF) under one or more
 * contributor license agreements.  See the NOTICE file distributed with
 * this work for additional information regarding copyright ownership.
 * The ASF licenses this file to You under the Apache License, Version 2.0
 * (the "License"); you may not use this file except in compliance with
 * the License.  You may obtain a copy of the License at
 *
 *      http://www.apache.org/licenses/LICENSE-2.0
 *
 * Unless required by applicable law or agreed to in writing, software
 * distributed under the License is distributed on an "AS IS" BASIS,
 * WITHOUT WARRANTIES OR CONDITIONS OF ANY KIND, either express or implied.
 * See the License for the specific language governing permissions and
 * limitations under the License.
 */
-->
# Apache Sling ESX Scripting Engine

A Node JS (like) module loader for Apache Sling.

This module is considered **experimental** for now.

## Description
This module implements a Nashorn Apache Sling Script Engine for the "esx" extension.

It requires a function named `render` in the `esx` script that processes the 
request.

<<<<<<< HEAD
To activate this script engine you must first **enable Nashorn support** in the
`sling.properties` file of your Sling instance:
=======
## Installation
The `org.apache.sling.fragment.nashorn` bundle must be installed before this bundle, to export the `jdk.nashorn.api.scripting` package.
>>>>>>> eb2e44f3

Currently this implementation requires **java version "1.8.0_92"** or higher

## Usage
Once this bundle is active you can try the engine with this minimal (and not very interesting) example:

First create a node with some content:

    curl -u admin:admin \
      -F"sling:resourceType=foo" \
	  -Ftitle="Hello ESX" \
	  -Ftext="Here's some example text" \
	  http://localhost:8080/apps/foo

Then create an ESX script to render it:

    $ cat << EOF > /tmp/foo.esx
    var foo = {
      render: function () {
<<<<<<< HEAD
        var output  = `<h1>${currentNode.properties.title}</h1>`;
=======
        var output  = '<h1>\${currentNode.properties.title}</h1>';
>>>>>>> eb2e44f3
        output += currentNode.properties.text;
        return output;     
      }
    }  
    module.exports = foo;
    EOF

    $ curl -u admin:admin -T /tmp/foo.esx http://localhost:8080/apps/foo/foo.esx

    $ curl http://localhost:8080/apps/foo.html
    <h1>Hello ESX</h1>Here's some example text


An ESX file is a regular java script file.

The NodeJS module resolution (https://nodejs.org/api/modules.html) is implemented to give access to the
rich collection of Node modules.

There's currently no priority handling of global modules.

The engine searches for scripts in the following order, if the regular module resolution does not find a module:
        - /apps/esx/node_modules
        - /apps/esx/esx_modules
        - /libs/esx/node_modules
        - /libs/esx/esx_modules

Additionally, ESX will try to resolve the folder *esx_modules* prior to *node_modules*.

### Special Loaders
Require Extensions are deprecated (see https://nodejs.org/api/globals.html#globals_require_extensions), therefore we have not implemented/used the extension loaders api and .bin extension cannot be used.

We have borrowed the requirejs loader plugin syntax instead (see http://requirejs.org/docs/api.html#text). Additionally to the standard JS loader following two loaders are existing:

- text (e.g. ```require("text!./templates/header.html"))```)
  - will return a javascript native string containing the content of the file
- resource  (e.g. ```require("resource!./content/blogposts)```)
  following will be exposed:
  - properties (resource valuemap)
  - path (jcr path)  
  - simpleResource (has getChildren method with resolved simpleresoruce in an array)
  - array with list of children (simpleResource)

- json loader  (e.g. ```require("./dict/en.json```)
  - the json as a whole will be exported as a javascript Object

##  Demo Application
Currently the demo application is bundles with the engine bundle.

open http://localhost:8080/libs/esx/demo/content/demo.html

### Writing a module
You can actually follow the NODE JS description on https://nodejs.org/api/modules.html for more detailed explanation.

A module has access to following variables:
- __filename
- __dirname
- console (console.log is a log4j logger registered to the resolved module path and is not a 1:1 console.log implementation for now)
- properties (valuemap)
- simpleResource
- currentNode
 - currentNode.path
 - currentNode.resource
 - currentNode.properties
- sling (SlingScriptHelper)


# Example
## Caluclator Module
Path: /apps/demo/components/test/helper/calculator/index.js
```javascript
function calculate(a, b) {
  return a + b;
}
exports.math = calculate;
```

## Test components
Path: /apps/demo/components/test/test.esx
```javascript
var calculator = require("./helper/calculator");

exports.render = function () {
  return calculator.math(2,2);
}
```<|MERGE_RESOLUTION|>--- conflicted
+++ resolved
@@ -20,26 +20,21 @@
 
 A Node JS (like) module loader for Apache Sling.
 
-This module is considered **experimental** for now.
-
 ## Description
 This module implements a Nashorn Apache Sling Script Engine for the "esx" extension.
 
-It requires a function named `render` in the `esx` script that processes the 
-request.
+It requires a function named `render` in the `esx` script that processes the request.
 
-<<<<<<< HEAD
-To activate this script engine you must first **enable Nashorn support** in the
+To activate this script engine you must first **enable Nashorn support** in the 
 `sling.properties` file of your Sling instance:
-=======
-## Installation
-The `org.apache.sling.fragment.nashorn` bundle must be installed before this bundle, to export the `jdk.nashorn.api.scripting` package.
->>>>>>> eb2e44f3
 
-Currently this implementation requires **java version "1.8.0_92"** or higher
+```
+jre-1.8=jdk.nashorn.api.scripting;version\="0.0.0.1_008_JavaSE"
+```
+**attention**
+> currently this implementation only works with java version "1.8.0_92" and higher
 
-## Usage
-Once this bundle is active you can try the engine with this minimal (and not very interesting) example:
+Once the bundle is active, you can try the engine with this minimal (and not very interesting) example:
 
 First create a node with some content:
 
@@ -48,31 +43,27 @@
 	  -Ftitle="Hello ESX" \
 	  -Ftext="Here's some example text" \
 	  http://localhost:8080/apps/foo
-
+	  
 Then create an ESX script to render it:
 
     $ cat << EOF > /tmp/foo.esx
     var foo = {
       render: function () {
-<<<<<<< HEAD
-        var output  = `<h1>${currentNode.properties.title}</h1>`;
-=======
-        var output  = '<h1>\${currentNode.properties.title}</h1>';
->>>>>>> eb2e44f3
+        var output  = "<h1>" + currentNode.properties.title + "</h1>";             
         output += currentNode.properties.text;
         return output;     
       }
     }  
     module.exports = foo;
     EOF
-
+	
     $ curl -u admin:admin -T /tmp/foo.esx http://localhost:8080/apps/foo/foo.esx
-
+   
     $ curl http://localhost:8080/apps/foo.html
     <h1>Hello ESX</h1>Here's some example text
+  	  
 
-
-An ESX file is a regular java script file.
+An ESX file is a regular java script file. 
 
 The NodeJS module resolution (https://nodejs.org/api/modules.html) is implemented to give access to the
 rich collection of Node modules.
@@ -104,8 +95,12 @@
 - json loader  (e.g. ```require("./dict/en.json```)
   - the json as a whole will be exported as a javascript Object
 
-##  Demo Application
-Currently the demo application is bundles with the engine bundle.
+## Installing Demo Application
+Currently the demo application is bundles with the engine bundle. To install the engine with the demo application, follow this steps:
+- switch to directory src/main/resources/libs/esx/demo
+- run: npm install
+- go back to package root directory
+- run mvn clean install sling:install´
 
 open http://localhost:8080/libs/esx/demo/content/demo.html
 
