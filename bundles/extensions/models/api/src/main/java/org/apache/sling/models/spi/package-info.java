--- conflicted
+++ resolved
@@ -14,11 +14,7 @@
  * See the License for the specific language governing permissions and
  * limitations under the License.
  */
-<<<<<<< HEAD
-@Version("1.0.1")
-=======
 @Version("1.0.2")
->>>>>>> 2ebdec72
 package org.apache.sling.models.spi;
 
 import aQute.bnd.annotation.Version;