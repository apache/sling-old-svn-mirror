/*
 * Licensed to the Apache Software Foundation (ASF) under one
 * or more contributor license agreements.  See the NOTICE file
 * distributed with this work for additional information
 * regarding copyright ownership.  The ASF licenses this file
 * to you under the Apache License, Version 2.0 (the
 * "License"); you may not use this file except in compliance
 * with the License.  You may obtain a copy of the License at
 *
 *   http://www.apache.org/licenses/LICENSE-2.0
 *
 * Unless required by applicable law or agreed to in writing,
 * software distributed under the License is distributed on an
 * "AS IS" BASIS, WITHOUT WARRANTIES OR CONDITIONS OF ANY
 * KIND, either express or implied.  See the License for the
 * specific language governing permissions and limitations
 * under the License.
 */
package org.apache.sling.auth.core.impl;

<<<<<<< HEAD
import javax.annotation.Nonnull;
import javax.annotation.Nullable;

import org.apache.sling.commons.osgi.OsgiUtil;
=======
import org.apache.sling.commons.osgi.PropertiesUtil;
>>>>>>> 5ffdedee
import org.osgi.framework.Constants;
import org.osgi.framework.ServiceReference;

/**
 * The <code>PathBasedHolder</code> provides the basic abstraction for managing
 * authentication handler and authentication requirements in the
 * {@link SlingAuthenticator} with the following base functionality:
 * <ul>
 * <li>Provide location of control through its path fields</li>
 * <li>Support orderability of instances by being <code>Comparable</code> and
 * ordering according to the {@link #fullPath} and the
 * <code>ServiceReference</code> of the provider service</li>
 * <li>Support {@link #equals(Object)} and {@link #hashCode()} compatible with
 * the <code>Comparable</code> implementation.</li>
 * </ul>
 */
public abstract class PathBasedHolder implements Comparable<PathBasedHolder> {

    /**
     * The full registration path of this instance. This is the actual URL with
     * which this instance has been created.
     */
    protected final String fullPath;

    /**
     * The Scheme part of the URL of the {@link #fullPath}. If no scheme is
     * contained, this field is set to an empty string.
     */
    final String protocol;

    /**
     * The host part of the URL of the {@link #fullPath}. If no host is
     * contained, this field is set to an empty string.
     */
    final String host;

    /**
     * The path part of the URL of the {@link #fullPath}. If that URL contains
     * neither a scheme nor a host, this field is actually set to the same as
     * {@link #fullPath}.
     */
    final String path;

    /**
     * The <code>ServiceReference</code> to the service, which causes this
     * instance to be created. This may be <code>null</code> if the entry has
     * been created by the {@link SlingAuthenticator} itself.
     */
    private final ServiceReference<?> serviceReference;

    /**
     * Sets up this instance with the given configuration URL provided by the
     * given <code>serviceReference</code>.
     * <p>
     * The <code>serviceReference</code> may be <code>null</code> which means
     * the configuration is created by the {@link SlingAuthenticator} itself.
     * Instances whose service reference is <code>null</code> are always ordered
     * behind instances with non-<code>null</code> service references (provided
     * their path is equal.
     *
     * @param url The configuration URL to setup this instance with
     * @param serviceReference The reference to the service providing the
     *            configuration for this instance.
     */
<<<<<<< HEAD
    protected PathBasedHolder(@Nonnull final String url,
            @Nullable final ServiceReference serviceReference) {
=======
    protected PathBasedHolder(final String url,
            final ServiceReference<?> serviceReference) {
>>>>>>> 5ffdedee

        String path = url;
        String host = "";
        String protocol = "";

        // check for protocol prefix in the full path
        if (path.startsWith("http://") || path.startsWith("https://")) {
            int idxProtocolEnd = path.indexOf("://");
            protocol = path.substring(0, idxProtocolEnd);
            path = path.substring(idxProtocolEnd + 1);
        }

        // check for host prefix in the full path
        if (path.startsWith("//")) {
            int idxHostEnd = path.indexOf("/", 2);
            idxHostEnd = idxHostEnd == -1 ? path.length() : idxHostEnd;

            if (path.length() > 2) {
                host = path.substring(2, idxHostEnd);
                if (idxHostEnd < path.length()) {
                    path = path.substring(idxHostEnd);
                } else {
                    path = "/";
                }
            } else {
                path = "/";
            }
        }

        // assign the fields
        this.fullPath = url;
        this.path = path;
        this.host = host;
        this.protocol = protocol;
        this.serviceReference = serviceReference;
    }

    @Nonnull
    static String buildDescription(@Nonnull ServiceReference ref) {
        final String descr = OsgiUtil.toString(
                ref.getProperty(Constants.SERVICE_DESCRIPTION), null);
        if (descr != null) {
            return descr;
        }

        return "Service "
                + OsgiUtil.toString(
                ref.getProperty(Constants.SERVICE_ID), "unknown");
    }

    /**
     * Returns a descriptive string of the provider of this instance. The string
     * is derived from the service reference with which this instance has been
     * created. If the instance has been created without a service reference it
     * is ordered the service description of the {@link SlingAuthenticator} is
     * returned.
     */
<<<<<<< HEAD
    @Nonnull
    final String getProvider() {
=======
    String getProvider() {
>>>>>>> 5ffdedee
        // assume the commons/auth SlingAuthenticator provides the entry
        if (serviceReference == null) {
            return SlingAuthenticator.DESCRIPTION;
        }
<<<<<<< HEAD
        return buildDescription(serviceReference);
=======

        final String descr = PropertiesUtil.toString(
            serviceReference.getProperty(Constants.SERVICE_DESCRIPTION), null);
        if (descr != null) {
            return descr;
        }

        return "Service "
            + PropertiesUtil.toString(
                serviceReference.getProperty(Constants.SERVICE_ID), "unknown");
>>>>>>> 5ffdedee
    }

    /**
     * Compares this instance to the <code>other</code> PathBasedHolder
     * instance. Comparison takes into account the {@link #path} first. If they
     * are not equal the result is returned: If the <code>other</code> path is
     * lexicographically sorted behind this {@link #path} a value larger than
     * zero is returned; otherwise a value smaller than zero is returned.
     * <p>
     * If the paths are the same, a positive number is returned if the
     * <code>other</code> service reference is ordered after this service
     * reference. If the service reference is the same, zero is returned.
     * <p>
     * As a special case, zero is returned if <code>other</code> is the same
     * object as this.
     * <p>
     * If this service reference is <code>null</code>, <code>-1</code> is always
     * returned; if the <code>other</code> service reference is
     * <code>null</code>, <code>+1</code> is returned.
     */
<<<<<<< HEAD
    public final int compareTo(@Nonnull PathBasedHolder other) {
=======
    @Override
    public int compareTo(PathBasedHolder other) {
>>>>>>> 5ffdedee

        // compare the path first, and return if not equal
        final int pathResult = other.path.compareTo(path);
        if (pathResult != 0) {
            return pathResult;
        }

        // now compare the service references giving priority to
        // to the higher priority service
        if (serviceReference == null) {
            if ( other.serviceReference == null ) {
                return this.getClass().getName().compareTo(other.getClass().getName());
            }
            return -1;
        } else if (other.serviceReference == null) {
            return 1;
        }

        final int serviceResult = other.serviceReference.compareTo(serviceReference);
        if ( serviceResult != 0 ) {
            return serviceResult;
        }
        return this.getClass().getName().compareTo(other.getClass().getName());
    }

    /**
     * Returns the hash code of the full path.
     */
    @Override
    public int hashCode() {
        return fullPath.hashCode();
    }

    /**
     * Returns <code>true</code> if the other object is the same as this or if
     * it is an instance of the same class with the same full path and the same
     * provider (<code>ServiceReference</code>).
     */
    @Override
    public boolean equals(Object obj) {
        if (obj == this) {
            return true;
        } else if (obj == null) {
            return false;
        }

        if (obj.getClass() == getClass()) {
            PathBasedHolder other = (PathBasedHolder) obj;
            return fullPath.equals(other.fullPath)
                && ((serviceReference == null && other.serviceReference == null) || (serviceReference != null && serviceReference.equals(other.serviceReference)));
        }

        return false;
    }
}<|MERGE_RESOLUTION|>--- conflicted
+++ resolved
@@ -18,14 +18,7 @@
  */
 package org.apache.sling.auth.core.impl;
 
-<<<<<<< HEAD
-import javax.annotation.Nonnull;
-import javax.annotation.Nullable;
-
-import org.apache.sling.commons.osgi.OsgiUtil;
-=======
 import org.apache.sling.commons.osgi.PropertiesUtil;
->>>>>>> 5ffdedee
 import org.osgi.framework.Constants;
 import org.osgi.framework.ServiceReference;
 
@@ -90,13 +83,8 @@
      * @param serviceReference The reference to the service providing the
      *            configuration for this instance.
      */
-<<<<<<< HEAD
-    protected PathBasedHolder(@Nonnull final String url,
-            @Nullable final ServiceReference serviceReference) {
-=======
     protected PathBasedHolder(final String url,
             final ServiceReference<?> serviceReference) {
->>>>>>> 5ffdedee
 
         String path = url;
         String host = "";
@@ -134,19 +122,6 @@
         this.serviceReference = serviceReference;
     }
 
-    @Nonnull
-    static String buildDescription(@Nonnull ServiceReference ref) {
-        final String descr = OsgiUtil.toString(
-                ref.getProperty(Constants.SERVICE_DESCRIPTION), null);
-        if (descr != null) {
-            return descr;
-        }
-
-        return "Service "
-                + OsgiUtil.toString(
-                ref.getProperty(Constants.SERVICE_ID), "unknown");
-    }
-
     /**
      * Returns a descriptive string of the provider of this instance. The string
      * is derived from the service reference with which this instance has been
@@ -154,19 +129,11 @@
      * is ordered the service description of the {@link SlingAuthenticator} is
      * returned.
      */
-<<<<<<< HEAD
-    @Nonnull
-    final String getProvider() {
-=======
     String getProvider() {
->>>>>>> 5ffdedee
         // assume the commons/auth SlingAuthenticator provides the entry
         if (serviceReference == null) {
             return SlingAuthenticator.DESCRIPTION;
         }
-<<<<<<< HEAD
-        return buildDescription(serviceReference);
-=======
 
         final String descr = PropertiesUtil.toString(
             serviceReference.getProperty(Constants.SERVICE_DESCRIPTION), null);
@@ -177,7 +144,6 @@
         return "Service "
             + PropertiesUtil.toString(
                 serviceReference.getProperty(Constants.SERVICE_ID), "unknown");
->>>>>>> 5ffdedee
     }
 
     /**
@@ -198,12 +164,8 @@
      * returned; if the <code>other</code> service reference is
      * <code>null</code>, <code>+1</code> is returned.
      */
-<<<<<<< HEAD
-    public final int compareTo(@Nonnull PathBasedHolder other) {
-=======
     @Override
     public int compareTo(PathBasedHolder other) {
->>>>>>> 5ffdedee
 
         // compare the path first, and return if not equal
         final int pathResult = other.path.compareTo(path);
