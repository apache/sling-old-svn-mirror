/*
 * Licensed to the Apache Software Foundation (ASF) under one
 * or more contributor license agreements.  See the NOTICE file
 * distributed with this work for additional information
 * regarding copyright ownership.  The ASF licenses this file
 * to you under the Apache License, Version 2.0 (the
 * "License"); you may not use this file except in compliance
 * with the License.  You may obtain a copy of the License at
 *
 *   http://www.apache.org/licenses/LICENSE-2.0
 *
 * Unless required by applicable law or agreed to in writing,
 * software distributed under the License is distributed on an
 * "AS IS" BASIS, WITHOUT WARRANTIES OR CONDITIONS OF ANY
 * KIND, either express or implied.  See the License for the
 * specific language governing permissions and limitations
 * under the License.
 */
package org.apache.sling.auth.core.impl;

import javax.annotation.Nonnull;
import javax.annotation.Nullable;

import org.osgi.framework.ServiceReference;

class AuthenticationRequirementHolder extends PathBasedHolder {

    private final boolean requiresAuthentication;

<<<<<<< HEAD
    @Nonnull
    static AuthenticationRequirementHolder fromConfig(@Nonnull final String config,
                                                      @Nullable final ServiceReference serviceReference) {
=======
    static AuthenticationRequirementHolder fromConfig(final String config,
            final ServiceReference<?> serviceReference) {
>>>>>>> 5ffdedee
        if (config == null || config.length() == 0) {
            throw new IllegalArgumentException("Configuration must not be null or empty");
        }

        final boolean required;
        final String path;
        if (config.startsWith("+")) {
            required = true;
            path = config.substring(1);
        } else if (config.startsWith("-")) {
            required = false;
            path = config.substring(1);
        } else {
            required = true;
            path = config;
        }

        return new AuthenticationRequirementHolder(path, required,
            serviceReference);
    }

<<<<<<< HEAD
    AuthenticationRequirementHolder(@Nonnull final String fullPath,
                                    final boolean requiresAuthentication,
                                    @Nullable final ServiceReference serviceReference) {
=======
    AuthenticationRequirementHolder(final String fullPath,
            final boolean requiresAuthentication,
            final ServiceReference<?> serviceReference) {
>>>>>>> 5ffdedee
        super(fullPath, serviceReference);
        this.requiresAuthentication = requiresAuthentication;
    }

    boolean requiresAuthentication() {
        return requiresAuthentication;
    }
}<|MERGE_RESOLUTION|>--- conflicted
+++ resolved
@@ -18,25 +18,17 @@
  */
 package org.apache.sling.auth.core.impl;
 
-import javax.annotation.Nonnull;
-import javax.annotation.Nullable;
-
 import org.osgi.framework.ServiceReference;
 
 class AuthenticationRequirementHolder extends PathBasedHolder {
 
     private final boolean requiresAuthentication;
 
-<<<<<<< HEAD
-    @Nonnull
-    static AuthenticationRequirementHolder fromConfig(@Nonnull final String config,
-                                                      @Nullable final ServiceReference serviceReference) {
-=======
     static AuthenticationRequirementHolder fromConfig(final String config,
             final ServiceReference<?> serviceReference) {
->>>>>>> 5ffdedee
         if (config == null || config.length() == 0) {
-            throw new IllegalArgumentException("Configuration must not be null or empty");
+            throw new IllegalArgumentException(
+                "Configuration must not be null or empty");
         }
 
         final boolean required;
@@ -56,15 +48,9 @@
             serviceReference);
     }
 
-<<<<<<< HEAD
-    AuthenticationRequirementHolder(@Nonnull final String fullPath,
-                                    final boolean requiresAuthentication,
-                                    @Nullable final ServiceReference serviceReference) {
-=======
     AuthenticationRequirementHolder(final String fullPath,
             final boolean requiresAuthentication,
             final ServiceReference<?> serviceReference) {
->>>>>>> 5ffdedee
         super(fullPath, serviceReference);
         this.requiresAuthentication = requiresAuthentication;
     }
