--- conflicted
+++ resolved
@@ -858,20 +858,6 @@
 
         this.plugin = new ServletResolverWebConsolePlugin(context.getBundleContext());
 
-<<<<<<< HEAD
-        try {
-            if (this.cacheSize > 0) {
-                Dictionary<String, String> mbeanProps = new Hashtable<String, String>();
-                mbeanProps.put("jmx.objectname",
-                        "org.apache.sling:type=servletResolver,service=SlingServletResolverCache");
-
-                ServletResolverCacheMBeanImpl mbean = new ServletResolverCacheMBeanImpl();
-                mbeanRegistration = context.getBundleContext()
-                        .registerService(SlingServletResolverCacheMBean.class.getName(), mbean, mbeanProps);
-            }
-        } catch (Throwable t) {
-            LOGGER.debug("Unable to register mbean");
-=======
         if (this.cacheSize > 0) {
             try {
                 Dictionary<String, String> mbeanProps = new Hashtable<String, String>();
@@ -882,7 +868,6 @@
             } catch (Throwable t) {
                 LOGGER.debug("Unable to register mbean");
             }
->>>>>>> d20a47f9
         }
     }
 
