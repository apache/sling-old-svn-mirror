--- conflicted
+++ resolved
@@ -55,17 +55,12 @@
      * @param node The underlying node.
      * @param cacheProvider cacheProvider that holds the cache for this particular PropertyMap
      */
-<<<<<<< HEAD
     public JcrModifiablePropertyMap(final Node node, final ValueMapCacheProvider cacheProvider) {
         super(node, cacheProvider);
-=======
-    public JcrModifiablePropertyMap(final Node node) {
-        super(node);
         if ( LOG_DEPRECATED ) {
             LOG_DEPRECATED = false;
             LoggerFactory.getLogger(this.getClass()).warn("DEPRECATION WARNING: JcrModifiablePropertyMap is deprecated. Please switch to resource API.");
         }
->>>>>>> 5ac88a05
     }
 
     /**
@@ -75,17 +70,12 @@
      * @param cacheProvider cacheProvider that holds the cache for this particular PropertyMap
      * @since 2.0.6
      */
-<<<<<<< HEAD
     public JcrModifiablePropertyMap(final Node node, final ClassLoader dynamicCL, final ValueMapCacheProvider cacheProvider) {
         super(node, dynamicCL, cacheProvider);
-=======
-    public JcrModifiablePropertyMap(final Node node, final ClassLoader dynamicCL) {
-        super(node, dynamicCL);
         if ( LOG_DEPRECATED ) {
             LOG_DEPRECATED = false;
             LoggerFactory.getLogger(this.getClass()).warn("DEPRECATION WARNING: JcrModifiablePropertyMap is deprecated. Please switch to resource API.");
         }
->>>>>>> 5ac88a05
     }
 
     // ---------- Map
@@ -190,15 +180,9 @@
             final Node node = getNode();
             // check for mixin types
             if ( this.changedProperties.contains(NodeUtil.MIXIN_TYPES) ) {
-<<<<<<< HEAD
                 if ( cacheProvider.getCache().containsKey(NodeUtil.MIXIN_TYPES) ) {
                     final JcrPropertyMapCacheEntry entry = cacheProvider.getCache().get(NodeUtil.MIXIN_TYPES);
-                    NodeUtil.handleMixinTypes(node, entry.convertToType(String[].class, node, dynamicClassLoader));
-=======
-                if ( cache.containsKey(NodeUtil.MIXIN_TYPES) ) {
-                    final JcrPropertyMapCacheEntry entry = cache.get(NodeUtil.MIXIN_TYPES);
                     NodeUtil.handleMixinTypes(node, entry.convertToType(String[].class, node, getDynamicClassLoader()));
->>>>>>> 5ac88a05
                 } else {
                     // remove all mixin types!
                     NodeUtil.handleMixinTypes(node, null);
