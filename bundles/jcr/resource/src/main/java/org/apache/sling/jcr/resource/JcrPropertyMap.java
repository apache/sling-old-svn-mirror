--- conflicted
+++ resolved
@@ -39,29 +39,9 @@
  * @deprecated A (JCR) resource should be adapted to a {@link ValueMap}.
  */
 @Deprecated
-<<<<<<< HEAD
-public class JcrPropertyMap extends JcrCacheableValueMap {
-=======
-public class JcrPropertyMap
-    implements ValueMap {
+public class JcrPropertyMap extends JcrCacheableValueMap implements ValueMap {
 
     private static volatile boolean LOG_DEPRECATED = true;
-
-    /** The underlying node. */
-    private final Node node;
-
-    /** A cache for the properties. */
-    final Map<String, JcrPropertyMapCacheEntry> cache;
-
-    /** A cache for the values. */
-    final Map<String, Object> valueCache;
-
-    /** Has the node been read completely? */
-    boolean fullyRead;
-
-    /** keep all prefixes for escaping */
-    private String[] namespacePrefixes;
->>>>>>> 5ac88a05
 
     private final ClassLoader dynamicClassLoader;
 
@@ -158,282 +138,7 @@
         return value;
     }
 
-<<<<<<< HEAD
     // ---------- Unsupported Modification methods
-=======
-    /**
-     * @see java.util.Map#containsKey(java.lang.Object)
-     */
-    @Override
-    public boolean containsKey(final Object key) {
-        return get(key) != null;
-    }
-
-    /**
-     * @see java.util.Map#containsValue(java.lang.Object)
-     */
-    @Override
-    public boolean containsValue(final Object value) {
-        readFully();
-        return valueCache.containsValue(value);
-    }
-
-    /**
-     * @see java.util.Map#isEmpty()
-     */
-    @Override
-    public boolean isEmpty() {
-        return size() == 0;
-    }
-
-    /**
-     * @see java.util.Map#size()
-     */
-    @Override
-    public int size() {
-        readFully();
-        return cache.size();
-    }
-
-    /**
-     * @see java.util.Map#entrySet()
-     */
-    @Override
-    public Set<java.util.Map.Entry<String, Object>> entrySet() {
-        readFully();
-        final Map<String, Object> sourceMap;
-        if (cache.size() == valueCache.size()) {
-            sourceMap = valueCache;
-        } else {
-            sourceMap = transformEntries(cache);
-        }
-        return Collections.unmodifiableSet(sourceMap.entrySet());
-    }
-
-    /**
-     * @see java.util.Map#keySet()
-     */
-    @Override
-    public Set<String> keySet() {
-        readFully();
-        return cache.keySet();
-    }
-
-    /**
-     * @see java.util.Map#values()
-     */
-    @Override
-    public Collection<Object> values() {
-        readFully();
-        final Map<String, Object> sourceMap;
-        if (cache.size() == valueCache.size()) {
-            sourceMap = valueCache;
-        } else {
-            sourceMap = transformEntries(cache);
-        }
-        return Collections.unmodifiableCollection(sourceMap.values());
-    }
-
-    /**
-     * Return the path of the current node.
-     *
-     * @return the path
-     * @throws IllegalStateException If a repository exception occurs
-     * @deprecated
-     */
-    @Deprecated
-    public String getPath() {
-        try {
-            return node.getPath();
-        } catch (final RepositoryException e) {
-            throw new IllegalStateException(e);
-        }
-    }
-
-    // ---------- Helpers to access the node's property ------------------------
-
-    /**
-     * Put a single property into the cache
-     * @param prop
-     * @return the cached property
-     * @throws IllegalArgumentException if a repository exception occurs
-     */
-    private JcrPropertyMapCacheEntry cacheProperty(final Property prop) {
-        try {
-            // calculate the key
-            final String name = prop.getName();
-            String key = null;
-            if ( name.indexOf("_x") != -1 ) {
-                // for compatibility with older versions we use the (wrong)
-                // ISO9075 path encoding
-                key = ISO9075.decode(name);
-                if ( key.equals(name) ) {
-                    key = null;
-                }
-            }
-            if ( key == null ) {
-                key = Text.unescapeIllegalJcrChars(name);
-            }
-            JcrPropertyMapCacheEntry entry = cache.get(key);
-            if ( entry == null ) {
-                entry = new JcrPropertyMapCacheEntry(prop);
-                cache.put(key, entry);
-
-                final Object defaultValue = entry.getPropertyValue();
-                if (defaultValue != null) {
-                    valueCache.put(key, entry.getPropertyValue());
-                }
-            }
-            return entry;
-        } catch (final RepositoryException re) {
-            throw new IllegalArgumentException(re);
-        }
-    }
-
-    /**
-     * Read a single property.
-     * @throws IllegalArgumentException if a repository exception occurs
-     */
-    JcrPropertyMapCacheEntry read(final String name) {
-        // check for empty key
-        if ( name.length() == 0 ) {
-            return null;
-        }
-        // if the name is a path, we should handle this differently
-        if ( name.indexOf('/') != -1 ) {
-            // first a compatibility check with the old (wrong) ISO9075
-            // encoding
-            final String path = ISO9075.encodePath(name);
-            try {
-                if ( node.hasProperty(path) ) {
-                    return new JcrPropertyMapCacheEntry(node.getProperty(path));
-                }
-            } catch (final RepositoryException re) {
-                throw new IllegalArgumentException(re);
-            }
-            // now we do a proper segment by segment encoding
-            final StringBuilder sb = new StringBuilder();
-            int pos = 0;
-            int lastPos = -1;
-            while ( pos < name.length() ) {
-                if ( name.charAt(pos) == '/' ) {
-                    if ( lastPos + 1 < pos ) {
-                        sb.append(Text.escapeIllegalJcrChars(name.substring(lastPos + 1, pos)));
-                    }
-                    sb.append('/');
-                    lastPos = pos;
-                }
-                pos++;
-            }
-            if ( lastPos + 1 < pos ) {
-                sb.append(Text.escapeIllegalJcrChars(name.substring(lastPos + 1)));
-            }
-            final String newPath = sb.toString();
-            try {
-                if ( node.hasProperty(newPath) ) {
-                    return new JcrPropertyMapCacheEntry(node.getProperty(newPath));
-                }
-            } catch (final RepositoryException re) {
-                throw new IllegalArgumentException(re);
-            }
-
-            return null;
-        }
-
-        // check cache
-        JcrPropertyMapCacheEntry cachedValued = cache.get(name);
-        if ( fullyRead || cachedValued != null ) {
-            return cachedValued;
-        }
-
-        final String key;
-        try {
-            key = escapeKeyName(name);
-            if (node.hasProperty(key)) {
-                final Property prop = node.getProperty(key);
-                return cacheProperty(prop);
-            }
-        } catch (final RepositoryException re) {
-            throw new IllegalArgumentException(re);
-        }
-
-        try {
-            // for compatibility with older versions we use the (wrong) ISO9075 path
-            // encoding
-            final String oldKey = ISO9075.encodePath(name);
-            if (!oldKey.equals(key) && node.hasProperty(oldKey)) {
-                final Property prop = node.getProperty(oldKey);
-                return cacheProperty(prop);
-            }
-        } catch (final RepositoryException re) {
-            // we ignore this
-        }
-
-        // property not found
-        return null;
-    }
-
-    /**
-     * Handles key name escaping by taking into consideration if it contains a
-     * registered prefix
-     *
-     * @param key the key to escape
-     * @return escaped key name
-     * @throws RepositoryException if the repository's namespaced prefixes cannot be retrieved
-     */
-    protected String escapeKeyName(final String key) throws RepositoryException {
-        final int indexOfPrefix = key.indexOf(':');
-        // check if colon is neither the first nor the last character
-        if (indexOfPrefix > 0 && key.length() > indexOfPrefix + 1) {
-            final String prefix = key.substring(0, indexOfPrefix);
-            for (final String existingPrefix : getNamespacePrefixes()) {
-                if (existingPrefix.equals(prefix)) {
-                    return prefix
-                            + ":"
-                            + Text.escapeIllegalJcrChars(key
-                                    .substring(indexOfPrefix + 1));
-                }
-            }
-        }
-        return Text.escapeIllegalJcrChars(key);
-    }
-
-    /**
-     * Read namespace prefixes and store as member variable to minimize number of JCR API calls
-     *
-     * @return the namespace prefixes
-     * @throws RepositoryException  if the namespace prefixes cannot be retrieved
-     */
-    protected String[] getNamespacePrefixes() throws RepositoryException {
-        if (this.namespacePrefixes == null) {
-            this.namespacePrefixes = getNode().getSession().getNamespacePrefixes();
-        }
-        return this.namespacePrefixes;
-    }
-
-    /**
-     * Read all properties.
-     * @throws IllegalArgumentException if a repository exception occurs
-     */
-    void readFully() {
-        if (!fullyRead) {
-            try {
-                final PropertyIterator pi = node.getProperties();
-                while (pi.hasNext()) {
-                    final Property prop = pi.nextProperty();
-                    this.cacheProperty(prop);
-                }
-                fullyRead = true;
-            } catch (final RepositoryException re) {
-                throw new IllegalArgumentException(re);
-            }
-        }
-    }
-
-    // ---------- Unsupported Modification methods
-
-    @Override
->>>>>>> 5ac88a05
     public void clear() {
         throw new UnsupportedOperationException();
     }
