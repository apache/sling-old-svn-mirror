--- conflicted
+++ resolved
@@ -48,41 +48,30 @@
 import org.slf4j.Logger;
 import org.slf4j.LoggerFactory;
 
-/**
- * A Resource that wraps a JCR Node
- */
+/** A Resource that wraps a JCR Node */
 @SuppressWarnings("deprecation")
-@Adaptable(adaptableClass = Resource.class, adapters = {
-    @Adapter({Node.class, Map.class, Item.class, ValueMap.class}),
-    @Adapter(value = PersistableValueMap.class, condition = "If the resource is a JcrNodeResource and the user has set property privileges on the node."),
-    @Adapter(value = InputStream.class, condition = "If the resource is a JcrNodeResource and has a jcr:data property or is an nt:file node.")
+@Adaptable(adaptableClass=Resource.class, adapters={
+        @Adapter({Node.class, Map.class, Item.class, ValueMap.class}),
+        @Adapter(value=PersistableValueMap.class, condition="If the resource is a JcrNodeResource and the user has set property privileges on the node."),
+        @Adapter(value=InputStream.class, condition="If the resource is a JcrNodeResource and has a jcr:data property or is an nt:file node.")
 })
 class JcrNodeResource extends JcrItemResource<Node> { // this should be package private, see SLING-1414
 
-<<<<<<< HEAD
-    /**
-     * marker value for the resourceSupertType before trying to evaluate
-     */
-=======
     private static volatile boolean LOG_DEPRECATED_MAP = true;
 
     /** marker value for the resourceSupertType before trying to evaluate */
->>>>>>> 5ac88a05
     private static final String UNSET_RESOURCE_SUPER_TYPE = "<unset>";
 
-    /**
-     * default log
-     */
+    /** default log */
     private static final Logger LOGGER = LoggerFactory.getLogger(JcrNodeResource.class);
 
     private String resourceType;
 
     private String resourceSuperType;
 
+    private final HelperData helper;
+
     private final ValueMapCacheProvider cacheProvider;
-
-    private final HelperData helper;
-
     /**
      * Constructor
      * @param resourceResolver
@@ -92,10 +81,10 @@
      * @throws RepositoryException
      */
     public JcrNodeResource(final ResourceResolver resourceResolver,
-            final String path,
-            final String version,
-            final Node node,
-            final HelperData helper) {
+                           final String path,
+                           final String version,
+                           final Node node,
+                           final HelperData helper) {
         super(resourceResolver, path, version, node, new JcrNodeResourceMetadata(node));
         this.helper = helper;
         this.resourceSuperType = UNSET_RESOURCE_SUPER_TYPE;
@@ -107,7 +96,7 @@
      */
     @Override
     public String getResourceType() {
-        if (this.resourceType == null) {
+        if ( this.resourceType == null ) {
             try {
                 this.resourceType = getResourceTypeForNode(getNode());
             } catch (final RepositoryException e) {
@@ -124,16 +113,15 @@
     @Override
     public String getResourceSuperType() {
         // Yes, this isn't how you're supposed to compare Strings, but this is intentional.
-        if (resourceSuperType == UNSET_RESOURCE_SUPER_TYPE) {
+        if ( resourceSuperType == UNSET_RESOURCE_SUPER_TYPE ) {
             try {
                 if (getNode().hasProperty(JcrResourceConstants.SLING_RESOURCE_SUPER_TYPE_PROPERTY)) {
-                    resourceSuperType = getNode().getProperty(JcrResourceConstants.SLING_RESOURCE_SUPER_TYPE_PROPERTY).
-                            getValue().getString();
+                    resourceSuperType = getNode().getProperty(JcrResourceConstants.SLING_RESOURCE_SUPER_TYPE_PROPERTY).getValue().getString();
                 }
             } catch (RepositoryException re) {
                 // we ignore this
             }
-            if (resourceSuperType == UNSET_RESOURCE_SUPER_TYPE) {
+            if ( resourceSuperType == UNSET_RESOURCE_SUPER_TYPE ) {
                 resourceSuperType = null;
             }
         }
@@ -148,16 +136,7 @@
         } else if (type == InputStream.class) {
             return (Type) getInputStream(); // unchecked cast
         } else if (type == Map.class || type == ValueMap.class) {
-<<<<<<< HEAD
             return (Type) new JcrValueMap(getNode(), this.helper, cacheProvider); // unchecked cast
-        } else if (type == PersistableValueMap.class) {
-            // check write
-            try {
-                getNode().getSession().checkPermission(getPath(),
-                        "set_property");
-                return (Type) new JcrModifiablePropertyMap(getNode(), this.helper.dynamicClassLoader, cacheProvider);
-=======
-            return (Type) new JcrValueMap(getNode(), this.helper); // unchecked cast
         } else if (type == PersistableValueMap.class ) {
             if ( LOG_DEPRECATED_MAP ) {
                 LOG_DEPRECATED_MAP = false;
@@ -167,35 +146,34 @@
             try {
                 getNode().getSession().checkPermission(getPath(),
                     "set_property");
-                return (Type) new JcrModifiablePropertyMap(getNode(), this.helper.getDynamicClassLoader());
->>>>>>> 5ac88a05
+                return (Type) new JcrModifiablePropertyMap(getNode(), this.helper.getDynamicClassLoader(), cacheProvider);
             } catch (AccessControlException ace) {
                 // the user has no write permission, cannot adapt
                 LOGGER.debug(
-                        "adaptTo(PersistableValueMap): Cannot set properties on {}",
-                        this);
+                    "adaptTo(PersistableValueMap): Cannot set properties on {}",
+                    this);
             } catch (RepositoryException e) {
                 // some other problem, cannot adapt
                 LOGGER.debug(
-                        "adaptTo(PersistableValueMap): Unexpected problem for {}",
-                        this);
-            }
-        } else if (type == ModifiableValueMap.class) {
+                    "adaptTo(PersistableValueMap): Unexpected problem for {}",
+                    this);
+            }
+        } else if (type == ModifiableValueMap.class ) {
             // check write
             try {
                 getNode().getSession().checkPermission(getPath(),
-                        "set_property");
+                    "set_property");
                 return (Type) new JcrModifiableValueMap(getNode(), this.helper, cacheProvider);
             } catch (AccessControlException ace) {
                 // the user has no write permission, cannot adapt
                 LOGGER.debug(
-                        "adaptTo(ModifiableValueMap): Cannot set properties on {}",
-                        this);
+                    "adaptTo(ModifiableValueMap): Cannot set properties on {}",
+                    this);
             } catch (RepositoryException e) {
                 // some other problem, cannot adapt
                 LOGGER.debug(
-                        "adaptTo(ModifiableValueMap): Unexpected problem for {}",
-                        this);
+                    "adaptTo(ModifiableValueMap): Unexpected problem for {}",
+                    this);
             }
         }
 
@@ -206,19 +184,20 @@
     @Override
     public String toString() {
         return getClass().getSimpleName()
-                + ", type=" + getResourceType()
-                + ", superType=" + getResourceSuperType()
-                + ", path=" + getPath();
+        	+ ", type=" + getResourceType()
+        	+ ", superType=" + getResourceSuperType()
+            + ", path=" + getPath();
     }
 
     // ---------- internal -----------------------------------------------------
+
     private Node getNode() {
         return getItem();
     }
 
     /**
-     * Returns a stream to the <em>jcr:data</em> property if the {@link #getNode() node} is an <em>nt:file</em> or
-     * <em>nt:resource</em>
+     * Returns a stream to the <em>jcr:data</em> property if the
+     * {@link #getNode() node} is an <em>nt:file</em> or <em>nt:resource</em>
      * node. Otherwise returns <code>null</code>.
      */
     private InputStream getInputStream() {
@@ -259,7 +238,7 @@
 
             } catch (RepositoryException re) {
                 LOGGER.error("getInputStream: Cannot get InputStream for " + this,
-                        re);
+                    re);
             }
         }
 
@@ -268,12 +247,13 @@
     }
 
     // ---------- Descendable interface ----------------------------------------
+
     @Override
     Iterator<Resource> listJcrChildren() {
         try {
             if (getNode().hasNodes()) {
                 return new JcrNodeResourceIterator(getResourceResolver(), path, version,
-                        getNode().getNodes(), this.helper, null);
+                    getNode().getNodes(), this.helper, null);
             }
         } catch (final RepositoryException re) {
             LOGGER.error("listChildren: Cannot get children of " + this, re);
