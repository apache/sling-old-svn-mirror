--- conflicted
+++ resolved
@@ -45,15 +45,8 @@
 
 public class JcrPropertyMapCacheEntry {
 
-<<<<<<< HEAD
-    /**
-     * Global logger
-     */
-    private static Logger LOGGER = LoggerFactory.getLogger(JcrPropertyMap.class);
-=======
     /** Global logger */
     private static Logger LOGGER = LoggerFactory.getLogger(JcrPropertyMapCacheEntry.class);
->>>>>>> 5ac88a05
 
     /**
      * The JCR property - only set for existing values.
