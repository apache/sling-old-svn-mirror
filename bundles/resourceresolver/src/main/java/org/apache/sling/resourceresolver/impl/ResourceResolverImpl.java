/*
 * Licensed to the Apache Software Foundation (ASF) under one
 * or more contributor license agreements.  See the NOTICE file
 * distributed with this work for additional information
 * regarding copyright ownership.  The ASF licenses this file
 * to you under the Apache License, Version 2.0 (the
 * "License"); you may not use this file except in compliance
 * with the License.  You may obtain a copy of the License at
 *
 *   http://www.apache.org/licenses/LICENSE-2.0
 *
 * Unless required by applicable law or agreed to in writing,
 * software distributed under the License is distributed on an
 * "AS IS" BASIS, WITHOUT WARRANTIES OR CONDITIONS OF ANY
 * KIND, either express or implied.  See the License for the
 * specific language governing permissions and limitations
 * under the License.
 */
package org.apache.sling.resourceresolver.impl;

import static org.apache.commons.lang.StringUtils.defaultString;

import java.util.Arrays;
import java.util.Collections;
import java.util.HashMap;
import java.util.Iterator;
import java.util.LinkedList;
import java.util.List;
import java.util.Map;
import java.util.StringTokenizer;
import java.util.concurrent.atomic.AtomicBoolean;
import java.util.regex.Matcher;
import java.util.regex.Pattern;

import javax.jcr.NamespaceException;
import javax.jcr.RepositoryException;
import javax.jcr.Session;
import javax.servlet.http.HttpServletRequest;

import org.apache.sling.adapter.annotations.Adaptable;
import org.apache.sling.adapter.annotations.Adapter;
import org.apache.sling.api.SlingException;
import org.apache.sling.api.adapter.SlingAdaptable;
import org.apache.sling.api.resource.LoginException;
import org.apache.sling.api.resource.NonExistingResource;
import org.apache.sling.api.resource.PersistenceException;
import org.apache.sling.api.resource.Resource;
import org.apache.sling.api.resource.ResourceNotFoundException;
import org.apache.sling.api.resource.ResourceResolver;
import org.apache.sling.api.resource.ResourceResolverFactory;
import org.apache.sling.api.resource.ResourceUtil;
import org.apache.sling.api.resource.ResourceWrapper;
import org.apache.sling.resourceresolver.impl.helper.RedirectResource;
import org.apache.sling.resourceresolver.impl.helper.ResourceIteratorDecorator;
import org.apache.sling.resourceresolver.impl.helper.ResourcePathIterator;
import org.apache.sling.resourceresolver.impl.helper.ResourceResolverContext;
import org.apache.sling.resourceresolver.impl.helper.StarResource;
import org.apache.sling.resourceresolver.impl.helper.URI;
import org.apache.sling.resourceresolver.impl.helper.URIException;
import org.apache.sling.resourceresolver.impl.mapping.MapEntry;
import org.apache.sling.resourceresolver.impl.params.ParsedParameters;
import org.apache.sling.resourceresolver.impl.providers.ResourceProviderHandler;
import org.apache.sling.resourceresolver.impl.providers.ResourceProviderStorage;
import org.apache.sling.resourceresolver.impl.providers.stateful.CombinedResourceProvider;
import org.apache.sling.resourceresolver.impl.providers.stateful.ResourceProviderAuthenticator;
import org.apache.sling.resourceresolver.impl.providers.stateful.StatefulResourceProvider;
import org.slf4j.Logger;
import org.slf4j.LoggerFactory;

@Adaptable(adaptableClass = ResourceResolver.class, adapters = { @Adapter(Session.class) })
public class ResourceResolverImpl extends SlingAdaptable implements ResourceResolver {

    /** Default logger */
    private static final Logger logger = LoggerFactory.getLogger(ResourceResolverImpl.class);

    private static final Map<String, String> EMPTY_PARAMETERS = Collections.emptyMap();

    private static final String MANGLE_NAMESPACE_IN_SUFFIX = "_";

    private static final String MANGLE_NAMESPACE_IN_PREFIX = "/_";

    private static final Pattern MANGLE_NAMESPACE_IN_PATTERN = Pattern.compile("/_([^_/]+)_");

    private static final String MANGLE_NAMESPACE_OUT_SUFFIX = ":";

    private static final String MANGLE_NAMESPACE_OUT_PREFIX = "/";

    private static final Pattern MANLE_NAMESPACE_OUT_PATTERN = Pattern.compile("/([^:/]+):");

    public static final String PROP_REDIRECT_INTERNAL = "sling:internalRedirect";

    public static final String PROP_ALIAS = "sling:alias";

    // The suffix of a resource being a content node of some parent
    // such as nt:file. The slash is included to prevent false
    // positives for the String.endsWith check for names like
    // "xyzjcr:content"
    private static final String JCR_CONTENT_LEAF = "/jcr:content";

    /** The factory which created this resource resolver. */
    private final CommonResourceResolverFactoryImpl factory;

    /** Closed marker. */
    private final AtomicBoolean isClosed = new AtomicBoolean(false);

    /** Resource resolver context. */
    private final ResourceResolverContext context;

<<<<<<< HEAD
    private final StatefulResourceProvider provider;

    private final Map<String, Object> authenticationInfo;

    public ResourceResolverImpl(final CommonResourceResolverFactoryImpl factory, final boolean isAdmin, final Map<String, Object> authenticationInfo) throws LoginException {
        this(factory, isAdmin, authenticationInfo, factory.getResourceProviderTracker().getResourceProviderStorage());
    }

    ResourceResolverImpl(final CommonResourceResolverFactoryImpl factory, final boolean isAdmin, final Map<String, Object> authenticationInfo, final List<ResourceProviderHandler> handlers) throws LoginException {
        this(factory, isAdmin, authenticationInfo, new ResourceProviderStorage(handlers));
    }

    ResourceResolverImpl(final CommonResourceResolverFactoryImpl factory, final boolean isAdmin, final Map<String, Object> authenticationInfo, final ResourceProviderStorage storage) throws LoginException {
=======
    private volatile Exception closedResolverException;

    /**
     * The resource resolver context.
     */
    public ResourceResolverImpl(final CommonResourceResolverFactoryImpl factory,
            final ResourceResolverContext ctx) {
>>>>>>> 73fff01f
        this.factory = factory;
        this.authenticationInfo = authenticationInfo;
        this.provider = createProvider(storage);
        this.context = new ResourceResolverContext(isAdmin);
        this.factory.register(this, context);
    }

    private ResourceResolverImpl(final ResourceResolverImpl resolver, final Map<String, Object> authenticationInfo) throws LoginException {
        this.factory = resolver.factory;
        this.authenticationInfo = new HashMap<String, Object>();
        if (resolver.authenticationInfo != null) {
            this.authenticationInfo.putAll(resolver.authenticationInfo);
        }
        if (authenticationInfo != null) {
            this.authenticationInfo.putAll(authenticationInfo);
        }
        this.provider = createProvider(factory.getResourceProviderTracker().getResourceProviderStorage());
        this.context = new ResourceResolverContext(resolver.context.isAdmin());
        this.factory.register(this, context);
    }

    private StatefulResourceProvider createProvider(ResourceProviderStorage storage) throws LoginException {
        final ResourceProviderAuthenticator authenticator = new ResourceProviderAuthenticator(this, authenticationInfo, this.factory.getResourceAccessSecurityTracker());
        authenticator.authenticateAll(storage.getAuthRequiredHandlers());
        return new CombinedResourceProvider(storage, this, authenticator);
    }

    /**
     * @see org.apache.sling.api.resource.ResourceResolver#clone(Map)
     */
    @Override
    public ResourceResolver clone(final Map<String, Object> authenticationInfo)
            throws LoginException {
        // ensure resolver is still live
        checkClosed();

        // create a regular resource resolver
        return new ResourceResolverImpl(this, authenticationInfo);
    }

    /**
     * @see org.apache.sling.api.resource.ResourceResolver#isLive()
     */
    @Override
    public boolean isLive() {
        return !this.isClosed.get() && this.provider.isLive() && this.factory.isLive();
    }

    /**
     * @see org.apache.sling.api.resource.ResourceResolver#close()
     */
    @Override
    public void close() {
        if (factory.shouldLogResourceResolverClosing()) {
            closedResolverException = new Exception("Stack Trace");
        }
        if ( this.isClosed.compareAndSet(false, true)) {
            this.factory.unregister(this, this.context);
            provider.logout();
            context.close();
        }
    }

    /**
     * Check if the resource resolver is already closed or the factory which created this resolver is no longer live.
     *
     * @throws IllegalStateException
     *             If the resolver is already closed or the factory is no longer live.
     */
    private void checkClosed() {
        if (this.isClosed.get()) {
            if (closedResolverException != null) {
                logger.error("The ResourceResolver has already been closed.", closedResolverException);
            }
            throw new IllegalStateException("Resource resolver is already closed.");
        }
        if (!this.factory.isLive()) {
            throw new IllegalStateException("Resource resolver factory which created this resolver is no longer active.");
        }
    }

    // ---------- attributes

    /**
     * @see org.apache.sling.api.resource.ResourceResolver#getAttributeNames()
     */
    @Override
    public Iterator<String> getAttributeNames() {
        checkClosed();
        return this.provider.getAttributeNames().iterator();
    }

    /**
     * @see org.apache.sling.api.resource.ResourceResolver#getAttribute(String)
     */
    @Override
    public Object getAttribute(final String name) {
        checkClosed();
        if (name == null) {
            throw new NullPointerException("name");
        }

        return this.provider.getAttribute(name);
    }

    // ---------- resolving resources

    /**
     * @see org.apache.sling.api.resource.ResourceResolver#resolve(java.lang.String)
     */
    @Override
    public Resource resolve(final String path) {
        checkClosed();

        final Resource rsrc = this.resolveInternal(null, path);
        return rsrc;
    }

    /**
     * @see org.apache.sling.api.resource.ResourceResolver#resolve(javax.servlet.http.HttpServletRequest)
     */
    @Override
    @SuppressWarnings("javadoc")
    public Resource resolve(final HttpServletRequest request) {
        checkClosed();

        // throws NPE if request is null as required
        final Resource rsrc = this.resolveInternal(request, request.getPathInfo());
        return rsrc;
    }

    /**
     * @see org.apache.sling.api.resource.ResourceResolver#resolve(javax.servlet.http.HttpServletRequest,
     *      java.lang.String)
     */
    @Override
    public Resource resolve(final HttpServletRequest request, String path) {
        checkClosed();

        final Resource rsrc = this.resolveInternal(request, path);
        return rsrc;
    }

    private Resource resolveInternal(final HttpServletRequest request, String absPath) {
        // make sure abspath is not null and is absolute
        if (absPath == null) {
            absPath = "/";
        } else if (!absPath.startsWith("/")) {
            absPath = "/" + absPath;
        }

        // check for special namespace prefix treatment
        absPath = unmangleNamespaces(absPath);

        // Assume http://localhost:80 if request is null
        String[] realPathList = { absPath };
        String requestPath;
        if (request != null) {
            requestPath = getMapPath(request.getScheme(), request.getServerName(), request.getServerPort(), absPath);
        } else {
            requestPath = getMapPath("http", "localhost", 80, absPath);
        }

        logger.debug("resolve: Resolving request path {}", requestPath);

        // loop while finding internal or external redirect into the
        // content out of the virtual host mapping tree
        // the counter is to ensure we are not caught in an endless loop here
        // TODO: might do better to be able to log the loop and help the user
        for (int i = 0; i < 100; i++) {

            String[] mappedPath = null;

            final Iterator<MapEntry> mapEntriesIterator = this.factory.getMapEntries().getResolveMapsIterator(requestPath);
            while (mapEntriesIterator.hasNext()) {
                final MapEntry mapEntry = mapEntriesIterator.next();
                mappedPath = mapEntry.replace(requestPath);
                if (mappedPath != null) {
                    if (logger.isDebugEnabled()) {
                        logger.debug("resolve: MapEntry {} matches, mapped path is {}", mapEntry, Arrays.toString(mappedPath));
                    }
                    if (mapEntry.isInternal()) {
                        // internal redirect
                        logger.debug("resolve: Redirecting internally");
                        break;
                    }

                    // external redirect
                    logger.debug("resolve: Returning external redirect");
                    return this.factory.getResourceDecoratorTracker().decorate(
                            new RedirectResource(this, absPath, mappedPath[0], mapEntry.getStatus()));
                }
            }

            // if there is no virtual host based path mapping, abort
            // and use the original realPath
            if (mappedPath == null) {
                logger.debug("resolve: Request path {} does not match any MapEntry", requestPath);
                break;
            }

            // if the mapped path is not an URL, use this path to continue
            if (!mappedPath[0].contains("://")) {
                logger.debug("resolve: Mapped path is for resource tree");
                realPathList = mappedPath;
                break;
            }

            // otherwise the mapped path is an URI and we have to try to
            // resolve that URI now, using the URI's path as the real path
            try {
                final URI uri = new URI(mappedPath[0], false);
                requestPath = getMapPath(uri.getScheme(), uri.getHost(), uri.getPort(), uri.getPath());
                realPathList = new String[] { uri.getPath() };

                logger.debug("resolve: Mapped path is an URL, using new request path {}", requestPath);
            } catch (final URIException use) {
                // TODO: log and fail
                throw new ResourceNotFoundException(absPath);
            }
        }

        // now we have the real path resolved from virtual host mapping
        // this path may be absolute or relative, in which case we try
        // to resolve it against the search path

        Resource res = null;
        for (int i = 0; res == null && i < realPathList.length; i++) {
            final ParsedParameters parsedPath = new ParsedParameters(realPathList[i]);
            final String realPath = parsedPath.getRawPath();


            // first check whether the requested resource is a StarResource
            if (StarResource.appliesTo(realPath)) {
                logger.debug("resolve: Mapped path {} is a Star Resource", realPath);
                res = new StarResource(this, ensureAbsPath(realPath));

            } else {

                if (realPath.startsWith("/")) {

                    // let's check it with a direct access first
                    logger.debug("resolve: Try absolute mapped path {}", realPath);
                    res = resolveInternal(realPath, parsedPath.getParameters());

                } else {

                    final String[] searchPath = getSearchPath();
                    for (int spi = 0; res == null && spi < searchPath.length; spi++) {
                        logger.debug("resolve: Try relative mapped path with search path entry {}", searchPath[spi]);
                        res = resolveInternal(searchPath[spi] + realPath, parsedPath.getParameters());
                    }

                }
            }
        }

        // if no resource has been found, use a NonExistingResource
        if (res == null) {
            final ParsedParameters parsedPath = new ParsedParameters(realPathList[0]);
            final String resourcePath = ensureAbsPath(parsedPath.getRawPath());
            logger.debug("resolve: Path {} does not resolve, returning NonExistingResource at {}", absPath, resourcePath);

            res = new NonExistingResource(this, resourcePath);
            // SLING-864: if the path contains a dot we assume this to be
            // the start for any selectors, extension, suffix, which may be
            // used for further request processing.
            // the resolution path must be the full path and is already set within
            // the non existing resource
            final int index = resourcePath.indexOf('.');
            if (index != -1) {
                res.getResourceMetadata().setResolutionPathInfo(resourcePath.substring(index));
            }
            res.getResourceMetadata().setParameterMap(parsedPath.getParameters());
        } else {
            logger.debug("resolve: Path {} resolves to Resource {}", absPath, res);
        }

        return this.factory.getResourceDecoratorTracker().decorate(res);
    }

    /**
     * calls map(HttpServletRequest, String) as map(null, resourcePath)
     *
     * @see org.apache.sling.api.resource.ResourceResolver#map(java.lang.String)
     */
    @Override
    public String map(final String resourcePath) {
        checkClosed();
        return map(null, resourcePath);
    }

    /**
     * full implementation - apply sling:alias from the resource path - apply
     * /etc/map mappings (inkl. config backwards compat) - return absolute uri
     * if possible
     *
     * @see org.apache.sling.api.resource.ResourceResolver#map(javax.servlet.http.HttpServletRequest,
     *      java.lang.String)
     */
    @Override
    public String map(final HttpServletRequest request, final String resourcePath) {
        checkClosed();

        // find a fragment or query
        int fragmentQueryMark = resourcePath.indexOf('#');
        if (fragmentQueryMark < 0) {
            fragmentQueryMark = resourcePath.indexOf('?');
        }

        // cut fragment or query off the resource path
        String mappedPath;
        final String fragmentQuery;
        if (fragmentQueryMark >= 0) {
            fragmentQuery = resourcePath.substring(fragmentQueryMark);
            mappedPath = resourcePath.substring(0, fragmentQueryMark);
            logger.debug("map: Splitting resource path '{}' into '{}' and '{}'", new Object[] { resourcePath, mappedPath,
                    fragmentQuery });
        } else {
            fragmentQuery = null;
            mappedPath = resourcePath;
        }

        // cut off scheme and host, if the same as requested
        final String schemehostport;
        final String schemePrefix;
        if (request != null) {
            schemehostport = MapEntry.getURI(request.getScheme(), request.getServerName(), request.getServerPort(), "/");
            schemePrefix = request.getScheme().concat("://");
            logger.debug("map: Mapping path {} for {} (at least with scheme prefix {})", new Object[] { resourcePath,
                    schemehostport, schemePrefix });

        } else {

            schemehostport = null;
            schemePrefix = null;
            logger.debug("map: Mapping path {} for default", resourcePath);

        }

        ParsedParameters parsed = new ParsedParameters(mappedPath);
        final Resource res = resolveInternal(parsed.getRawPath(), parsed.getParameters());

        if (res != null) {

            // keep, what we might have cut off in internal resolution
            final String resolutionPathInfo = res.getResourceMetadata().getResolutionPathInfo();

            logger.debug("map: Path maps to resource {} with path info {}", res, resolutionPathInfo);

            // find aliases for segments. we can't walk the parent chain
            // since the request session might not have permissions to
            // read all parents SLING-2093
            final LinkedList<String> names = new LinkedList<String>();

            Resource current = res;
            String path = res.getPath();
            while (path != null) {
                String alias = null;
                if (current != null && !path.endsWith(JCR_CONTENT_LEAF)) {
                    if (factory.getMapEntries().isOptimizeAliasResolutionEnabled()) {
                        logger.debug("map: Optimize Alias Resolution is Enabled");
                        String parentPath = ResourceUtil.getParent(path);
                        if (parentPath != null) {
                            final Map<String, String> aliases = factory.getMapEntries().getAliasMap(parentPath);
                            if (aliases!= null && aliases.containsValue(current.getName())) {
                                for (String key:aliases.keySet()) {
                                    if (current.getName().equals(aliases.get(key))) {
                                        alias = key;
                                        break;
                                    }
                                }
                            }
                        }
                    } else {
                        logger.debug("map: Optimize Alias Resolution is Disabled");
                        alias = ResourceResolverContext.getProperty(current, PROP_ALIAS);
                    }
                }
                if (alias == null || alias.length() == 0) {
                    alias = ResourceUtil.getName(path);
                }
                names.add(alias);
                path = ResourceUtil.getParent(path);
                if ("/".equals(path)) {
                    path = null;
                } else if (path != null) {
                    current = res.getResourceResolver().resolve(path);
                }
            }

            // build path from segment names
            final StringBuilder buf = new StringBuilder();

            // construct the path from the segments (or root if none)
            if (names.isEmpty()) {
                buf.append('/');
            } else {
                while (!names.isEmpty()) {
                    buf.append('/');
                    buf.append(names.removeLast());
                }
            }

            // reappend the resolutionPathInfo
            if (resolutionPathInfo != null) {
                buf.append(resolutionPathInfo);
            }

            // and then we have the mapped path to work on
            mappedPath = buf.toString();

            logger.debug("map: Alias mapping resolves to path {}", mappedPath);

        }

        boolean mappedPathIsUrl = false;
        for (final MapEntry mapEntry : this.factory.getMapEntries().getMapMaps()) {
            final String[] mappedPaths = mapEntry.replace(mappedPath);
            if (mappedPaths != null) {

                logger.debug("map: Match for Entry {}", mapEntry);

                mappedPathIsUrl = !mapEntry.isInternal();

                if (mappedPathIsUrl && schemehostport != null) {

                    mappedPath = null;

                    for (final String candidate : mappedPaths) {
                        if (candidate.startsWith(schemehostport)) {
                            mappedPath = candidate.substring(schemehostport.length() - 1);
                            mappedPathIsUrl = false;
                            logger.debug("map: Found host specific mapping {} resolving to {}", candidate, mappedPath);
                            break;
                        } else if (candidate.startsWith(schemePrefix) && mappedPath == null) {
                            mappedPath = candidate;
                        }
                    }

                    if (mappedPath == null) {
                        mappedPath = mappedPaths[0];
                    }

                } else {

                    // we can only go with assumptions selecting the first entry
                    mappedPath = mappedPaths[0];

                }

                logger.debug("resolve: MapEntry {} matches, mapped path is {}", mapEntry, mappedPath);

                break;
            }
        }

        // this should not be the case, since mappedPath is primed
        if (mappedPath == null) {
            mappedPath = resourcePath;
        }

        // [scheme:][//authority][path][?query][#fragment]
        try {
            // use commons-httpclient's URI instead of java.net.URI, as it can
            // actually accept *unescaped* URIs, such as the "mappedPath" and
            // return them in proper escaped form, including the path, via
            // toString()
            final URI uri = new URI(mappedPath, false);

            // 1. mangle the namespaces in the path
            String path = mangleNamespaces(uri.getPath());

            // 2. prepend servlet context path if we have a request
            if (request != null && request.getContextPath() != null && request.getContextPath().length() > 0) {
                path = request.getContextPath().concat(path);
            }
            // update the path part of the URI
            uri.setPath(path);

            mappedPath = uri.toString();
        } catch (final URIException e) {
            logger.warn("map: Unable to mangle namespaces for " + mappedPath + " returning unmangled", e);
        }

        logger.debug("map: Returning URL {} as mapping for path {}", mappedPath, resourcePath);

        // reappend fragment and/or query
        if (fragmentQuery != null) {
            mappedPath = mappedPath.concat(fragmentQuery);
        }

        return mappedPath;
    }

    // ---------- search path for relative resoures

    /**
     * @see org.apache.sling.api.resource.ResourceResolver#getSearchPath()
     */
    @Override
    public String[] getSearchPath() {
        checkClosed();
        return factory.getSearchPath().clone();
    }

    // ---------- direct resource access without resolution

    /**
     * @see org.apache.sling.api.resource.ResourceResolver#getResource(java.lang.String)
     */
    @Override
    public Resource getResource(String path) {
        checkClosed();
        final Resource result = this.getResourceInternal(null, path);
        return result;
    }

    /**
     * @see org.apache.sling.api.resource.ResourceResolver#getResource(org.apache.sling.api.resource.Resource,
     *      java.lang.String)
     */
    @Override
    public Resource getResource(final Resource base, final String path) {
        checkClosed();

        String absolutePath = path;
        if (absolutePath != null && !absolutePath.startsWith("/") && base != null) {
            absolutePath = appendToPath(base.getPath(), absolutePath);
        }

        final Resource result = getResourceInternal(base, absolutePath);
        return result;
    }

    /**
     * Methods concatenates two paths. If the first path contains parameters separated semicolon, they are
     * moved at the end of the result.
     *
     * @param pathWithParameters
     * @param segmentToAppend
     * @return
     */
    private static String appendToPath(final String pathWithParameters, final String segmentToAppend) {
        final ParsedParameters parsed = new ParsedParameters(pathWithParameters);
        if (parsed.getParametersString() == null) {
            return new StringBuilder(parsed.getRawPath()).append('/').append(segmentToAppend).toString();
        } else {
            return new StringBuilder(parsed.getRawPath()).append('/').append(segmentToAppend).append(parsed.getParametersString()).toString();
        }
    }

    private Resource getResourceInternal(Resource parent, String path) {

        Resource result = null;
        if ( path != null ) {
            // if the path is absolute, normalize . and .. segments and get res
            if (path.startsWith("/")) {
                ParsedParameters parsedPath = new ParsedParameters(path);
                path = ResourceUtil.normalize(parsedPath.getRawPath());
                result = (path != null) ? getAbsoluteResourceInternal(parent, path, parsedPath.getParameters(), false) : null;
                if (result != null) {
                    result = this.factory.getResourceDecoratorTracker().decorate(result);
                }
            } else {

                // otherwise we have to apply the search path
                // (don't use this.getSearchPath() to save a few cycle for not cloning)
                final String[] paths = factory.getSearchPath();
                if (paths != null) {
                    for (final String prefix : factory.getSearchPath()) {
                        result = getResource(prefix + path);
                        if (result != null) {
                            break;
                        }
                    }
                }
            }
        }

        return result;
    }

    /**
     * @see org.apache.sling.api.resource.ResourceResolver#listChildren(org.apache.sling.api.resource.Resource)
     */
    @Override
    public Iterator<Resource> listChildren(final Resource parent) {
        checkClosed();

        if (parent instanceof ResourceWrapper) {
            return listChildren(((ResourceWrapper) parent).getResource());
        }
        return new ResourceIteratorDecorator(this.factory.getResourceDecoratorTracker(), this.provider.listChildren(parent));
    }

    /**
     * @see org.apache.sling.api.resource.Resource#getChildren()
     */
    @Override
    public Iterable<Resource> getChildren(final Resource parent) {
        return new Iterable<Resource>() {

            @Override
            public Iterator<Resource> iterator() {
                return listChildren(parent);
            }
        };
    }

    // ---------- Querying resources

    private static final String DEFAULT_QUERY_LANGUAGE = "xpath";

    /**
     * @see org.apache.sling.api.resource.ResourceResolver#findResources(java.lang.String,
     *      java.lang.String)
     */
    @Override
    public Iterator<Resource> findResources(final String query, final String language) throws SlingException {
        checkClosed();

        return new ResourceIteratorDecorator(this.factory.getResourceDecoratorTracker(),
                provider.findResources(query, defaultString(language, DEFAULT_QUERY_LANGUAGE)));
    }

    /**
     * @see org.apache.sling.api.resource.ResourceResolver#queryResources(java.lang.String,
     *      java.lang.String)
     */
    @Override
    public Iterator<Map<String, Object>> queryResources(final String query, final String language)
            throws SlingException {
        checkClosed();

        return provider.queryResources(query, defaultString(language, DEFAULT_QUERY_LANGUAGE));
    }

    /**
     * @see org.apache.sling.api.resource.ResourceResolver#getUserID()
     */
    @Override
    public String getUserID() {
        checkClosed();

        // Try auth info first
        if ( this.authenticationInfo != null ) {
            final Object impUser = this.authenticationInfo.get(ResourceResolverFactory.USER_IMPERSONATION);
            if ( impUser != null ) {
                return impUser.toString();
            }
            final Object user = this.authenticationInfo.get(ResourceResolverFactory.USER);
            if ( user != null ) {
                return user.toString();
            }
        }
        // Try session
        final Session session = this.getSession();
        if ( session != null ) {
            return session.getUserID();
        }
        // Try attributes
        final Object impUser = this.getAttribute(ResourceResolverFactory.USER_IMPERSONATION);
        if ( impUser != null ) {
            return impUser.toString();
        }
        final Object user = this.getAttribute(ResourceResolverFactory.USER);
        if ( user != null ) {
            return user.toString();
        }

        return null;
    }

    /** Cached session object, fetched on demand. */
    private Session cachedSession;
    /** Flag indicating if a searching has already been searched. */
    private boolean searchedSession = false;

    /**
     * Try to get a session from one of the resource providers.
     */
    private Session getSession() {
        if ( !this.searchedSession ) {
            this.searchedSession = true;
            this.cachedSession = this.provider.adaptTo(Session.class);
        }
        return this.cachedSession;
    }

    // ---------- Adaptable interface

    /**
     * @see org.apache.sling.api.adapter.SlingAdaptable#adaptTo(java.lang.Class)
     */
    @Override
    @SuppressWarnings("unchecked")
    public <AdapterType> AdapterType adaptTo(final Class<AdapterType> type) {
        checkClosed();

        if (type == Session.class) {
            return (AdapterType) getSession();
        }
        final AdapterType result = this.provider.adaptTo(type);
        if ( result != null ) {
            return result;
        }

        // fall back to default behaviour
        return super.adaptTo(type);
    }

    // ---------- internal

    /**
     * Returns a string used for matching map entries against the given request
     * or URI parts.
     *
     * @param scheme
     *            The URI scheme
     * @param host
     *            The host name
     * @param port
     *            The port number. If this is negative, the default value used
     *            is 80 unless the scheme is "https" in which case the default
     *            value is 443.
     * @param path
     *            The (absolute) path
     * @return The request path string {scheme}/{host}.{port}{path}.
     */
    private static String getMapPath(final String scheme, final String host, int port, final String path) {
        if (port < 0) {
            port = ("https".equals(scheme)) ? 443 : 80;
        }

        return scheme + "/" + host + "." + port + path;
    }

    /**
     * Internally resolves the absolute path. The will almost always contain
     * request selectors and an extension. Therefore this method uses the
     * {@link ResourcePathIterator} to cut off parts of the path to find the
     * actual resource.
     * <p>
     * This method operates in two steps:
     * <ol>
     * <li>Check the path directly
     * <li>Drill down the resource tree from the root down to the resource trying to get the child
     * as per the respective path segment or finding a child whose <code>sling:alias</code> property
     * is set to the respective name.
     * </ol>
     * <p>
     * If neither mechanism (direct access and drill down) resolves to a resource this method
     * returns <code>null</code>.
     *
     * @param absPath
     *            The absolute path of the resource to return.
     * @return The resource found or <code>null</code> if the resource could not
     *         be found. The
     *         {@link org.apache.sling.api.resource.ResourceMetadata#getResolutionPathInfo()
     *         resolution path info} field of the resource returned is set to
     *         the part of the <code>absPath</code> which has been cut off by
     *         the {@link ResourcePathIterator} to resolve the resource.
     */
    private Resource resolveInternal(final String absPath, final Map<String, String> parameters) {
        Resource resource = null;
        String curPath = absPath;
        try {
            final ResourcePathIterator it = new ResourcePathIterator(absPath);
            while (it.hasNext() && resource == null) {
                curPath = it.next();
                resource = getAbsoluteResourceInternal(null, curPath, parameters, true);
            }
        } catch (final Exception ex) {
            throw new SlingException("Problem trying " + curPath + " for request path " + absPath, ex);
        }

        // SLING-627: set the part cut off from the uriPath as
        // sling.resolutionPathInfo property such that
        // uriPath = curPath + sling.resolutionPathInfo
        if (resource != null) {

            final String rpi = absPath.substring(curPath.length());
            resource.getResourceMetadata().setResolutionPath(absPath.substring(0, curPath.length()));
            resource.getResourceMetadata().setResolutionPathInfo(rpi);
            resource.getResourceMetadata().setParameterMap(parameters);

            logger.debug("resolveInternal: Found resource {} with path info {} for {}", new Object[] { resource, rpi, absPath });

        } else {

            // no direct resource found, so we have to drill down into the
            // resource tree to find a match
            resource = getAbsoluteResourceInternal(null, "/", parameters, true);
            final StringBuilder resolutionPath = new StringBuilder();
            final StringTokenizer tokener = new StringTokenizer(absPath, "/");
            while (resource != null && tokener.hasMoreTokens()) {
                final String childNameRaw = tokener.nextToken();

                Resource nextResource = getChildInternal(resource, childNameRaw);
                if (nextResource != null) {

                    resource = nextResource;
                    resolutionPath.append("/").append(childNameRaw);

                } else {

                    String childName = null;
                    final ResourcePathIterator rpi = new ResourcePathIterator(childNameRaw);
                    while (rpi.hasNext() && nextResource == null) {
                        childName = rpi.next();
                        nextResource = getChildInternal(resource, childName);
                    }

                    // switch the currentResource to the nextResource (may be
                    // null)
                    resource = nextResource;
                    resolutionPath.append("/").append(childName);

                    // terminate the search if a resource has been found
                    // with the extension cut off
                    if (nextResource != null) {
                        break;
                    }
                }
            }

            // SLING-627: set the part cut off from the uriPath as
            // sling.resolutionPathInfo property such that
            // uriPath = curPath + sling.resolutionPathInfo
            if (resource != null) {
                final String path = resolutionPath.toString();
                final String pathInfo = absPath.substring(path.length());

                resource.getResourceMetadata().setResolutionPath(path);
                resource.getResourceMetadata().setResolutionPathInfo(pathInfo);
                resource.getResourceMetadata().setParameterMap(parameters);

                logger.debug("resolveInternal: Found resource {} with path info {} for {}", new Object[] { resource, pathInfo,
                        absPath });
            }
        }

        return resource;
    }

    private Resource getChildInternal(final Resource parent, final String childName) {
        final String path;
        if ( childName.startsWith("/") ) {
            path = childName;
        } else {
            path = parent.getPath() + '/' + childName;
        }
        Resource child = getAbsoluteResourceInternal(parent, ResourceUtil.normalize(path), EMPTY_PARAMETERS, true );
        if (child != null) {
            final String alias = ResourceResolverContext.getProperty(child, PROP_REDIRECT_INTERNAL);
            if (alias != null) {
                // TODO: might be a redirect ??
                logger.warn("getChildInternal: Internal redirect to {} for Resource {} is not supported yet, ignoring", alias,
                        child);
            }

            // we have the resource name, continue with the next level
            return child;
        }

        // we do not have a child with the exact name, so we look for
        // a child, whose alias matches the childName
        if (factory.getMapEntries().isOptimizeAliasResolutionEnabled()){
            logger.debug("getChildInternal: Optimize Alias Resolution is Enabled");
            //optimization made in SLING-2521
            final Map<String, String> aliases = factory.getMapEntries().getAliasMap(parent.getPath());
            if (aliases != null) {
                final String aliasName = aliases.get(childName);
                if (aliasName != null ) {
                    final String aliasPath;
                    if ( aliasName.startsWith("/") ) {
                        aliasPath = aliasName;
                    } else {
                        aliasPath = parent.getPath() + '/' + aliasName;
                    }
                    final Resource aliasedChild = getAbsoluteResourceInternal(parent, ResourceUtil.normalize(aliasPath), EMPTY_PARAMETERS, true );
                    logger.debug("getChildInternal: Found Resource {} with alias {} to use", aliasedChild, childName);
                    return aliasedChild;
                }
            }
        } else {
            logger.debug("getChildInternal: Optimize Alias Resolution is Disabled");
            final Iterator<Resource> children = listChildren(parent);
            while (children.hasNext()) {
                child = children.next();
                if (!child.getPath().endsWith(JCR_CONTENT_LEAF)) {
                    final String[] aliases = ResourceResolverContext.getProperty(child, PROP_ALIAS, String[].class);
                    if (aliases != null) {
                        for (final String alias : aliases) {
                            if (childName.equals(alias)) {
                                logger.debug("getChildInternal: Found Resource {} with alias {} to use", child, childName);
                                final Resource aliasedChild = getAbsoluteResourceInternal(parent, ResourceUtil.normalize(child.getPath()) , EMPTY_PARAMETERS, true);
                                return aliasedChild;
                            }
                        }
                    }
                }
            }
        }

        // no match for the childName found
        logger.debug("getChildInternal: Resource {} has no child {}", parent, childName);
        return null;
    }

    /**
     * Creates a resource with the given path if existing
     */
    private Resource getAbsoluteResourceInternal(final Resource parent, final String path, final Map<String, String> parameters, final boolean isResolve) {
        final Resource parentToUse;
        if (parent != null && path.startsWith(parent.getPath())) {
            parentToUse = parent;
        } else {
            parentToUse = null;
        }

        final Resource resource = this.provider.getResource(path, parentToUse, parameters, isResolve);
        if (resource != null) {
            resource.getResourceMetadata().setResolutionPath(path);
            resource.getResourceMetadata().setParameterMap(parameters);
            return resource;
        }

        logger.debug("getResourceInternal: Cannot resolve path '{}' to a resource", path);
        return null;
    }

    /**
     * Returns the <code>path</code> as an absolute path. If the path is already
     * absolute it is returned unmodified (the same instance actually). If the
     * path is relative it is made absolute by prepending the first entry of the
     * {@link #getSearchPath() search path}.
     *
     * @param path
     *            The path to ensure absolute
     * @return The absolute path as explained above
     */
    private String ensureAbsPath(String path) {
        if (!path.startsWith("/")) {
            path = getSearchPath()[0] + path;
        }
        return path;
    }

    private String mangleNamespaces(String absPath) {
        if (factory.isMangleNamespacePrefixes() && absPath != null && absPath.contains(MANGLE_NAMESPACE_OUT_SUFFIX)) {
            final Matcher m = MANLE_NAMESPACE_OUT_PATTERN.matcher(absPath);

            final StringBuffer buf = new StringBuffer();
            while (m.find()) {
                final String namespace = m.group(1);
                try {

                    // throws if "namespace" is not a registered
                    // namespace prefix
                    final Session session = getSession();
                    if ( session != null ) {
                        session.getNamespaceURI(namespace);
                        final String replacement = MANGLE_NAMESPACE_IN_PREFIX + namespace + MANGLE_NAMESPACE_IN_SUFFIX;
                        m.appendReplacement(buf, replacement);
                    } else {
                        logger.debug("mangleNamespaces: '{}' is not a prefix, not mangling", namespace);
                    }


                } catch (final NamespaceException ne) {

                    // not a valid prefix
                    logger.debug("mangleNamespaces: '{}' is not a prefix, not mangling", namespace);

                } catch (final RepositoryException re) {

                    logger.warn("mangleNamespaces: Problem checking namespace '{}'", namespace, re);

                }
            }

            m.appendTail(buf);

            absPath = buf.toString();
        }

        return absPath;
    }

    private String unmangleNamespaces(String absPath) {
        if (factory.isMangleNamespacePrefixes() && absPath.contains(MANGLE_NAMESPACE_IN_PREFIX)) {
            final Matcher m = MANGLE_NAMESPACE_IN_PATTERN.matcher(absPath);
            final StringBuffer buf = new StringBuffer();
            while (m.find()) {
                final String namespace = m.group(1);
                try {

                    // throws if "namespace" is not a registered
                    // namespace prefix
                    final Session session = getSession();
                    if ( session != null ) {
                        session.getNamespaceURI(namespace);
                        final String replacement = MANGLE_NAMESPACE_OUT_PREFIX + namespace + MANGLE_NAMESPACE_OUT_SUFFIX;
                        m.appendReplacement(buf, replacement);
                    } else {
                        logger.debug("unmangleNamespaces: '{}' is not a prefix, not unmangling", namespace);
                    }


                } catch (final NamespaceException ne) {

                    // not a valid prefix
                    logger.debug("unmangleNamespaces: '{}' is not a prefix, not unmangling", namespace);

                } catch (final RepositoryException re) {

                    logger.warn("unmangleNamespaces: Problem checking namespace '{}'", namespace, re);

                }
            }
            m.appendTail(buf);
            absPath = buf.toString();
        }

        return absPath;
    }

    /**
     * @see org.apache.sling.api.resource.ResourceResolver#delete(org.apache.sling.api.resource.Resource)
     */
    @Override
    public void delete(final Resource resource)
            throws PersistenceException {
        // check if the resource is non existing - throws NPE if resource is null as stated in the API
        if ( ResourceUtil.isNonExistingResource(resource) ) {
            // nothing to do
            return;
        }
        // if resource is null, we get an NPE as stated in the API
        this.provider.delete(resource);
    }

    /**
     * @see org.apache.sling.api.resource.ResourceResolver#create(org.apache.sling.api.resource.Resource, java.lang.String, Map)
     */
    @Override
    public Resource create(final Resource parent, final String name, final Map<String, Object> properties)
            throws PersistenceException {
        // if parent or name is null, we get an NPE as stated in the API
        if ( name == null ) {
            throw new NullPointerException("name");
        }
        // name should be a name not a path
        if ( name.indexOf("/") != -1 ) {
            throw new IllegalArgumentException("Name should not contain a slash: " + name);
        }
        final String path;
        if ( parent.getPath().equals("/") ) {
            path = parent.getPath() + name;
        } else {
            path = parent.getPath() + "/" + name;
        }
        // experimental code for handling synthetic resources
        if ( ResourceUtil.isSyntheticResource(parent) ) {
            Resource grandParent = parent.getParent();
            if (grandParent != null) {
                this.create(grandParent, parent.getName(), null);
            } else {
                throw new IllegalArgumentException("Can't create child on a synthetic root");
            }
        }
        final Resource rsrc = this.provider.create(path, properties);
        return this.factory.getResourceDecoratorTracker().decorate(rsrc);
    }

    /**
     * @see org.apache.sling.api.resource.ResourceResolver#revert()
     */
    @Override
    public void revert() {
        this.provider.revert();
    }

    /**
     * @see org.apache.sling.api.resource.ResourceResolver#commit()
     */
    @Override
    public void commit() throws PersistenceException {
        this.provider.commit();
    }

    /**
     * @see org.apache.sling.api.resource.ResourceResolver#hasChanges()
     */
    @Override
    public boolean hasChanges() {
        return this.provider.hasChanges();
    }

    /**
     * @see org.apache.sling.api.resource.ResourceResolver#hasChildren()
     */
	@Override
    public boolean hasChildren(Resource resource) {
		return listChildren(resource).hasNext();
	}

    /**
     * @see org.apache.sling.api.resource.ResourceResolver#getParentResourceType(org.apache.sling.api.resource.Resource)
     */
    @Override
    public String getParentResourceType(final Resource resource) {
        String resourceSuperType = null;
        if ( resource != null ) {
            resourceSuperType = resource.getResourceSuperType();
            if (resourceSuperType == null) {
                resourceSuperType = this.getParentResourceType(resource.getResourceType());
            }
        }
        return resourceSuperType;
    }

    /**
     * @see org.apache.sling.api.resource.ResourceResolver#getParentResourceType(java.lang.String)
     */
    @Override
    public String getParentResourceType(final String resourceType) {
        return this.context.getParentResourceType(this.factory, this, resourceType);
    }

    /**
     * @see org.apache.sling.api.resource.ResourceResolver#isResourceType(org.apache.sling.api.resource.Resource, java.lang.String)
     */
    @Override
    public boolean isResourceType(final Resource resource, final String resourceType) {
        boolean result = false;
        if ( resource != null && resourceType != null ) {
             // Check if the resource is of the given type. This method first checks the
             // resource type of the resource, then its super resource type and continues
             //  to go up the resource super type hierarchy.
             if (resourceType.equals(resource.getResourceType())) {
                 result = true;
             } else {
                 String superType = this.getParentResourceType(resource);
                 while (!result && superType != null) {
                     if (resourceType.equals(superType)) {
                         result = true;
                     } else {
                         superType = this.getParentResourceType(superType);
                     }
                 }
             }

        }
        return result;
    }

    /**
     * @see org.apache.sling.api.resource.ResourceResolver#refresh()
     */
    @Override
    public void refresh() {
        this.provider.refresh();
    }

    @Override
    public Resource getParent(final Resource child) {
        return this.provider.getParent(child);
    }

    @Override
    public void copy(final String srcAbsPath, final String destAbsPath) throws PersistenceException {
        if (!this.provider.copy(srcAbsPath, destAbsPath)) {
            throw new UnsupportedOperationException();
        }
    }

    @Override
    public void move(final String srcAbsPath, final String destAbsPath) throws PersistenceException {
        if (!this.provider.move(srcAbsPath, destAbsPath)) {
            throw new UnsupportedOperationException();
        }
    }
}<|MERGE_RESOLUTION|>--- conflicted
+++ resolved
@@ -106,10 +106,11 @@
     /** Resource resolver context. */
     private final ResourceResolverContext context;
 
-<<<<<<< HEAD
     private final StatefulResourceProvider provider;
 
     private final Map<String, Object> authenticationInfo;
+
+    private volatile Exception closedResolverException;
 
     public ResourceResolverImpl(final CommonResourceResolverFactoryImpl factory, final boolean isAdmin, final Map<String, Object> authenticationInfo) throws LoginException {
         this(factory, isAdmin, authenticationInfo, factory.getResourceProviderTracker().getResourceProviderStorage());
@@ -120,15 +121,6 @@
     }
 
     ResourceResolverImpl(final CommonResourceResolverFactoryImpl factory, final boolean isAdmin, final Map<String, Object> authenticationInfo, final ResourceProviderStorage storage) throws LoginException {
-=======
-    private volatile Exception closedResolverException;
-
-    /**
-     * The resource resolver context.
-     */
-    public ResourceResolverImpl(final CommonResourceResolverFactoryImpl factory,
-            final ResourceResolverContext ctx) {
->>>>>>> 73fff01f
         this.factory = factory;
         this.authenticationInfo = authenticationInfo;
         this.provider = createProvider(storage);
