--- conflicted
+++ resolved
@@ -314,13 +314,9 @@
     /** vanity paths will have precedence over existing /etc/map mapping? */
     private boolean vanityPathPrecedence = DEFAULT_VANITY_PATH_PRECEDENCE;
 
-<<<<<<< HEAD
-=======
     /** log the place where a resource resolver is closed */
     private boolean logResourceResolverClosing = DEFAULT_LOG_RESOURCE_RESOLVER_CLOSING;
 
-
->>>>>>> 73fff01f
     /** Vanity path whitelist */
     private String[] vanityPathWhiteList;
 
