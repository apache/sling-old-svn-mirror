#
#  Licensed to the Apache Software Foundation (ASF) under one
#  or more contributor license agreements.  See the NOTICE file
#  distributed with this work for additional information
#  regarding copyright ownership.  The ASF licenses this file
#  to you under the Apache License, Version 2.0 (the
#  "License"); you may not use this file except in compliance
#  with the License.  You may obtain a copy of the License at
#
#   http://www.apache.org/licenses/LICENSE-2.0
#
#  Unless required by applicable law or agreed to in writing,
#  software distributed under the License is distributed on an
#  "AS IS" BASIS, WITHOUT WARRANTIES OR CONDITIONS OF ANY
#  KIND, either express or implied.  See the License for the
#  specific language governing permissions and limitations
#  under the License.
#
# This is the OAK feature.
[feature name=oak]

[variables]
<<<<<<< HEAD
    oak.version=1.6.5-SNAPSHOT
=======
    oak.version=1.6.4
>>>>>>> 4f212936

# The segment node store is used via a configuration
[artifacts startLevel=10]
    org.apache.felix/org.apache.felix.jaas/1.0.2

[artifacts startLevel=15]
    org.apache.jackrabbit/oak-core/${oak.version}
    org.apache.jackrabbit/oak-commons/${oak.version}
    org.apache.jackrabbit/oak-lucene/${oak.version}
    org.apache.jackrabbit/oak-blob/${oak.version}
    org.apache.jackrabbit/oak-jcr/${oak.version}

[artifacts startLevel=15 runModes=oak_tar]
    org.apache.jackrabbit/oak-segment-tar/${oak.version}

[artifacts startLevel=15 runModes=oak_mongo]
    org.mongodb/mongo-java-driver/3.4.1
    com.h2database/h2-mvstore/1.4.194

# start the Oak server instance after all components have been configured
# and started to avoid restarting that component ( see SLING-4556 )
[artifacts startLevel=16]
    org.apache.sling/org.apache.sling.jcr.oak.server/1.1.4

[configurations]
  org.apache.felix.jaas.Configuration.factory-GuestLoginModule
    jaas.controlFlag="optional"
    jaas.classname="org.apache.jackrabbit.oak.spi.security.authentication.GuestLoginModule"
    jaas.ranking=I"300"

  org.apache.felix.jaas.Configuration.factory-LoginModuleImpl
    jaas.controlFlag="required"
    jaas.classname="org.apache.jackrabbit.oak.security.authentication.user.LoginModuleImpl"

  org.apache.felix.jaas.Configuration.factory-TokenLoginModule
    jaas.controlFlag="sufficient"
    jaas.classname="org.apache.jackrabbit.oak.security.authentication.token.TokenLoginModule"
    jaas.ranking=I"200"

  org.apache.felix.jaas.ConfigurationSpi
    jaas.defaultRealmName="jackrabbit.oak"
    jaas.configProviderName="FelixJaasProvider"

  org.apache.jackrabbit.oak.security.authentication.AuthenticationConfigurationImpl
    org.apache.jackrabbit.oak.authentication.configSpiName="FelixJaasProvider"

  org.apache.jackrabbit.oak.security.user.UserConfigurationImpl
    groupsPath="/home/groups"
    usersPath="/home/users"
    defaultDepth="1"
    importBehavior="besteffort"

  org.apache.jackrabbit.oak.security.user.RandomAuthorizableNodeName
    length=I"21"

  org.apache.jackrabbit.oak.spi.security.user.action.DefaultAuthorizableActionProvider
    enabledActions=["org.apache.jackrabbit.oak.spi.security.user.action.AccessControlAction"]
    userPrivilegeNames=["jcr:all"]
    groupPrivilegeNames=["jcr:read"]

[configurations runModes=oak_tar]
  org.apache.jackrabbit.oak.segment.SegmentNodeStoreService
    name="Default\ NodeStore"

[configurations runModes=oak_mongo]
  org.apache.jackrabbit.oak.plugins.document.DocumentNodeStoreService
    mongouri="mongodb://localhost:27017"
    db="sling"<|MERGE_RESOLUTION|>--- conflicted
+++ resolved
@@ -20,11 +20,7 @@
 [feature name=oak]
 
 [variables]
-<<<<<<< HEAD
     oak.version=1.6.5-SNAPSHOT
-=======
-    oak.version=1.6.4
->>>>>>> 4f212936
 
 # The segment node store is used via a configuration
 [artifacts startLevel=10]
